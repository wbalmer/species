"""
Module with a frontend for atmospheric retrieval with the
radiative transfer and retrieval code ``petitRADTRANS``
(see https://petitradtrans.readthedocs.io).
"""

# import copy
import os
import inspect
import json
import sys
import time
import warnings

# from math import isclose
from typing import Dict, List, Optional, Tuple, Union

import matplotlib.pyplot as plt
import numpy as np

try:
    import pymultinest
except:
    warnings.warn(
        "PyMultiNest could not be imported. "
        "Perhaps because MultiNest was not build "
        "and/or found at the LD_LIBRARY_PATH "
        "(Linux) or DYLD_LIBRARY_PATH (Mac)?"
    )

from molmass import Formula
from scipy.integrate import simps
from scipy.stats import invgamma, norm
from typeguard import typechecked

from species.core import constants
from species.phot.syn_phot import SyntheticPhotometry
from species.read.read_filter import ReadFilter
from species.read.read_object import ReadObject
from species.util.dust_util import apply_ism_ext
from species.util.convert_util import logg_to_mass
from species.util.retrieval_util import (
    calc_metal_ratio,
    calc_spectrum_clear,
    calc_spectrum_clouds,
    convective_flux,
    convolve_spectrum,
    create_pt_profile,
    cube_to_dict,
    log_x_cloud_base,
    potassium_abundance,
    quench_pressure,
    scale_cloud_abund,
)


os.environ["OMP_NUM_THREADS"] = "1"


class AtmosphericRetrieval:
    """
    Class for atmospheric retrievals of self-luminous atmospheres
    of giant planets and brown dwarfs within a Bayesian framework.
    This class provides a frontend for ``petitRADTRANS``, with a
    variety of P-T profiles, cloud models, priors, and more.
    """

    @typechecked
    def __init__(
        self,
        object_name: str,
        line_species: Optional[List[str]] = None,
        cloud_species: Optional[List[str]] = None,
        res_mode: str = "c-k",
        output_folder: str = "multinest",
        wavel_range: Optional[Tuple[float, float]] = None,
        scattering: bool = True,
        inc_spec: Union[bool, List[str]] = True,
        inc_phot: Union[bool, List[str]] = False,
        pressure_grid: str = "smaller",
        weights: Optional[Dict[str, float]] = None,
        ccf_species: Optional[List[str]] = None,
        max_pressure: float = 1e3,
        lbl_opacity_sampling: Optional[int] = None,
    ) -> None:
        """
        Parameters
        ----------
        object_name : str
            Name of the object as stored in the database with
            :func:`~species.data.Database.add_object`.
        line_species : list, None
            List with the line species. A minimum of one line
            species should be included.
        cloud_species : list, None
            List with the cloud species. No cloud species are used if
            the argument is to ``None``.
        res_mode : str
            Resolution mode ('c-k' or 'lbl'). The low-resolution mode
            ('c-k') calculates the spectrum with the correlated-k
            assumption at :math:`\\lambda/\\Delta \\lambda = 1000`. The
            high-resolution mode ('lbl') calculates the spectrum with a
            line-by-line treatment at
            :math:`\\lambda/\\Delta \\lambda = 10^6`.
        output_folder : str
            Folder name that is used for the output files from
            ``MultiNest``. The folder is created if it does not exist.
        wavel_range : tuple(float, float), None
            The wavelength range (um) that is used for the forward
            model. Should be a bit broader than the minimum and
            maximum wavelength of the data. If photometric fluxes are
            included (see ``inc_phot``), it is important that
            ``wavel_range`` encompasses the full filter profile, which
            can be inspected with the functionalities of
            :class:`~species.read.read_filter.ReadFilter`. The
            wavelength range is set automatically if the argument is
            set to ``None``.
        scattering : bool
            Turn on scattering in the radiative transfer. Only
            recommended at infrared wavelengths when clouds are
            included in the forward model. Using scattering will
            increase the computation time significantly.
        inc_spec : bool, list(str)
            Include spectroscopic data in the fit. If a boolean, either
            all (``True``) or none (``False``) of the available data
            are selected. If a list, a subset of spectrum names
            (as stored in the database with
            :func:`~species.data.database.Database.add_object`) can
            be provided.
        inc_phot : bool, list(str)
            Include photometric data in the fit. If a boolean, either
            all (``True``) or none (``False``) of the available data
            are selected. If a list, a subset of filter names (as
            stored in the database with
            :func:`~species.data.database.Database.add_object`) can
            be provided.
        pressure_grid : str
            The type of pressure grid that is used for the radiative
            transfer. Either 'standard', to use 180 layers both for
            the atmospheric structure (e.g. when interpolating the
            abundances) and 180 layers with the radiative transfer,
            or 'smaller' to use 60 (instead of 180) with the radiative
            transfer, or 'clouds' to start with 1440 layers but
            resample to ~100 layers (depending on the number of cloud
            species) with a refinement around the cloud decks. For
            cloudless atmospheres it is recommended to use 'smaller',
            which runs faster than 'standard' and provides sufficient
            accuracy. For cloudy atmosphere, it is recommended to
            test with 'smaller' but it might be required to use
            'clouds' to improve the accuracy of the retrieved
            parameters, at the cost of a long runtime.
        weights : dict(str, float), None
            Weights to be applied to the log-likelihood components
            of the different spectroscopic and photometric data that
            are provided with ``inc_spec`` and ``inc_phot``. This
            parameter can for example be used to increase the
            weighting of the photometric data points relative to the
            spectroscopic data. An equal weighting is applied if the
            argument is set to ``None``.
        ccf_species : list, None
            List with the line species that will be used for
            calculating line-by-line spectra for the list of
            high-resolution spectra that are provided as argument of
            ``cross_corr`` when starting the retrieval with
            :func:`species.fit.retrieval.AtmosphericRetrieval.run_multinest`.
            The argument can be set to ``None`` when ``cross_corr=None``.
            The ``ccf_species`` and ``cross_corr`` parameters should
            only be used if the log-likelihood component should be
            determined with a cross-correlation instead of a direct
            comparison of data and model.
        max_pressure : float
            Maximum pressure  (bar) that is used for the P-T profile.
            The default is set to 1000 bar.
        lbl_opacity_sampling : int, None
            This is the same parameter as in ``petitRADTRANS`` which is
            used with ``res_mode='lbl'`` to downsample the line-by-line
            opacities by selecting every ``lbl_opacity_sampling``-th
            wavelength from the original sampling of
            :math:`\\lambda/\\Delta \\lambda = 10^6`. Setting this
            parameter will lower the computation time. By setting the
            argument to ``None``, the value is automatically set,
            based on the spectral resolution of the input data. By
            setting the parameter to ``lbl_opacity_sampling=1``, the
            original sampling is used so no downsampling is applied.

        Returns
        -------
        NoneType
            None
        """

        # Input parameters

        self.object_name = object_name
        self.line_species = line_species
        self.cloud_species = cloud_species
        self.scattering = scattering
        self.output_folder = output_folder
        self.pressure_grid = pressure_grid
        self.ccf_species = ccf_species
        self.max_pressure = max_pressure

        # Get object data

        self.object = ReadObject(self.object_name)
        self.parallax = self.object.get_parallax()  # (mas)

        print(f"Object: {self.object_name}")
        print(f"Parallax (mas): {self.parallax[0]:.4f} +/- {self.parallax[1]:.4f}")

        # Line species

        if self.line_species is None:
            raise ValueError(
                "At least 1 line species should be "
                "included in the list of the "
                "line_species argument."
            )

        print("Line species:")
        for item in self.line_species:
            print(f"   - {item}")

        # Cloud species

        if self.cloud_species is None:
            print("Cloud species: None")
            self.cloud_species = []

        else:
            print("Cloud species:")
            for item in self.cloud_species:
                print(f"   - {item}")

        # Line species (high-resolution / line-by-line)

        if self.ccf_species is None:
            print("Cross-correlation species: None")
            self.ccf_species = []

        else:
            print("Cross-correlation species:")
            for item in self.ccf_species:
                print(f"   - {item}")

        # Scattering

        print(f"Scattering: {self.scattering}")

        # Opacity mode

        self.res_mode = res_mode

        if self.res_mode == "c-k":
            print("Opacity mode: correlated-k (lambda/Dlambda = 1,000)")

        elif self.res_mode == "lbl":
            print("Opacity mode: line-by-line (lambda/Dlambda = 1,000,000)")

        else:
            raise ValueError(
                "The argument of 'res_mode' is set to "
                f"an incorrect value, '{self.res_mode}'. "
                "Please set the argument to either "
                "'c-k' or 'lbl'."
            )

        # Downsampling of line-by-line opacities

        self.lbl_opacity_sampling = lbl_opacity_sampling

        # Get ObjectBox

        from species.data.database import Database

        species_db = Database()

        objectbox = species_db.get_object(object_name, inc_phot=True, inc_spec=True)

        # Copy the cloud species into a new list because the values will be adjusted by Radtrans

        self.cloud_species_full = self.cloud_species.copy()

        # Get photometric data

        self.objphot = []
        self.synphot = []

        if isinstance(inc_phot, bool):
            if inc_phot:
                # Select all filters if True
                species_db = Database()
                inc_phot = objectbox.filters

            else:
                inc_phot = []

        if len(objectbox.filters) != 0:
            print("Photometric data:")

        for item in inc_phot:
            obj_phot = self.object.get_photometry(item)
            self.objphot.append(np.array([obj_phot[2], obj_phot[3]]))

            print(f"   - {item} (W m-2 um-1) = {obj_phot[2]:.2e} +/- {obj_phot[3]:.2e}")

            self.synphot.append(SyntheticPhotometry(item))

        # Get spectroscopic data

        if isinstance(inc_spec, bool):
            if inc_spec:
                # Select all filters if True
                species_db = Database()
                inc_spec = list(objectbox.spectrum.keys())

            else:
                inc_spec = []

        if inc_spec:
            # Select all spectra
            self.spectrum = self.object.get_spectrum()

            # Select the spectrum names that are not in inc_spec
            spec_remove = []
            for item in self.spectrum:
                if item not in inc_spec:
                    spec_remove.append(item)

            # Remove the spectra that are not included in inc_spec
            for item in spec_remove:
                del self.spectrum[item]

        else:
            self.spectrum = {}

        # Set wavelength bins and add to spectrum dictionary

        self.wavel_min = []
        self.wavel_max = []

        print("Spectroscopic data:")

        for key, value in self.spectrum.items():
            dict_val = list(value)
            wavel_data = dict_val[0][:, 0]

            wavel_bins = np.zeros_like(wavel_data)
            wavel_bins[:-1] = np.diff(wavel_data)
            wavel_bins[-1] = wavel_bins[-2]

            dict_val.append(wavel_bins)
            self.spectrum[key] = dict_val

            # Min and max wavelength for the Radtrans object

            self.wavel_min.append(wavel_data[0])
            self.wavel_max.append(wavel_data[-1])

            print(f"   - {key}")
            print(
                f"     Wavelength range (um) = {wavel_data[0]:.2f} - {wavel_data[-1]:.2f}"
            )
            print(f"     Spectral resolution = {self.spectrum[key][3]:.2f}")

        # Set the wavelength range for the Radtrans object

        if wavel_range is None:
            self.wavel_range = (0.95 * min(self.wavel_min), 1.15 * max(self.wavel_max))

        else:
            self.wavel_range = (wavel_range[0], wavel_range[1])

        # Create the pressure layers for the Radtrans object

        if self.pressure_grid in ["standard", "smaller"]:
            # Initiate 180 pressure layers but use only
            # 60 layers during the radiative transfer
            # when pressure_grid is set to 'smaller'
            n_pressure = 180

        elif self.pressure_grid == "clouds":
            # Initiate 1140 pressure layers but use fewer
            # layers (~100) during the radiative tranfer
            # after running make_half_pressure_better
            n_pressure = 1440

        else:
            raise ValueError(
                f"The argument of pressure_grid ('{self.pressure_grid}') is not "
                f"recognized. Please use 'standard', 'smaller', or 'clouds'."
            )

        self.pressure = np.logspace(-6, np.log10(self.max_pressure), n_pressure)

        print(
            f"Initiating {self.pressure.size} pressure levels (bar): "
            f"{self.pressure[0]:.2e} - {self.pressure[-1]:.2e}"
        )

        # Initiate parameter list and counters

        self.parameters = []

        # Initiate the optional P-T and abundance parameters

        self.pt_smooth = None
        self.temp_nodes = None
        self.abund_smooth = None
        self.abund_nodes = None
        self.knot_press = None
        self.knot_press_abund = None
        self.check_flux = None
        self.check_phot_press = None
        self.fit_corr = None
        self.cross_corr = None
        self.ccf_radtrans = None
        self.check_isothermal = None
        self.plotting = None
        self.chemistry = None
        self.pt_profile = None
        self.quenching = None
        self.prior = None
        self.bounds = None
        self.cube_index = None
        self.rt_object = None
        self.lowres_radtrans = None

        # Weighting of the photometric and spectroscopic data

        print("Weights for the log-likelihood function:")

        if weights is None:
            self.weights = {}
        else:
            self.weights = weights

        for item in inc_spec:
            if item not in self.weights:
                self.weights[item] = 1.0

            print(f"   - {item} = {self.weights[item]:.2e}")

        for item in inc_phot:
            if item not in self.weights:
                self.weights[item] = 1.0

            print(f"   - {item} = {self.weights[item]:.2e}")

    @typechecked
    def rebin_opacities(self, spec_res: float, out_folder: str = "rebin_out") -> None:
        """
        Function for downsampling the ``c-k`` opacities from
        :math:`\\lambda/\\Delta\\lambda = 1000` to a smaller wavelength
        binning. The downsampled opacities should be stored in the
        `opacities/lines/corr_k/` folder of ``pRT_input_data_path``.

        Parameters
        ----------
        spec_res : float
            Spectral resolution, :math:`\\lambda/\\Delta\\lambda`, to
            which the opacities will be downsampled.
        out_folder : str
            Path of the output folder where the downsampled opacities
            will be stored.

        Returns
        -------
        NoneType
            None
        """

        from petitRADTRANS.radtrans import Radtrans

        # https://petitradtrans.readthedocs.io/en/latest/content/notebooks/Rebinning_opacities.html

        rt_object = Radtrans(
            line_species=self.line_species,
            rayleigh_species=["H2", "He"],
            cloud_species=self.cloud_species_full.copy(),
            continuum_opacities=["H2-H2", "H2-He"],
            wlen_bords_micron=(0.1, 251.0),
            mode="c-k",
            test_ck_shuffle_comp=self.scattering,
            do_scat_emis=self.scattering,
        )

        mol_masses = {}

        for item in self.line_species:
            if item[-8:] == "_all_iso":
                mol_masses[item[:-8]] = Formula(item[:-8]).isotope.massnumber

            elif item[-14:] == "_all_iso_Chubb":
                mol_masses[item[:-14]] = Formula(item[:-14]).isotope.massnumber

            elif item[-15:] == "_all_iso_HITEMP":
                mol_masses[item[:-15]] = Formula(item[:-15]).isotope.massnumber

            elif item[-7:] == "_HITEMP":
                mol_masses[item[:-7]] = Formula(item[:-7]).isotope.massnumber

            elif item[-7:] == "_allard":
                mol_masses[item[:-7]] = Formula(item[:-7]).isotope.massnumber

            elif item[-8:] == "_burrows":
                mol_masses[item[:-8]] = Formula(item[:-8]).isotope.massnumber

            elif item[-8:] == "_lor_cut":
                mol_masses[item[:-8]] = Formula(item[:-8]).isotope.massnumber

            elif item[-11:] == "_all_Exomol":
                mol_masses[item[:-11]] = Formula(item[:-11]).isotope.massnumber

            elif item[-9:] == "_all_Plez":
                mol_masses[item[:-9]] = Formula(item[:-9]).isotope.massnumber

            elif item[-5:] == "_Plez":
                mol_masses[item[:-5]] = Formula(item[:-5]).isotope.massnumber

            else:
                mol_masses[item] = Formula(item).isotope.massnumber

        rt_object.write_out_rebin(
            spec_res, path=out_folder, species=self.line_species, masses=mol_masses
        )

    @typechecked
    def _set_parameters(
        self,
        bounds: dict,
        rt_object,
    ) -> None:
        """
        Function to add the model parameters to the list of the
        ``parameters`` attribute.

        Parameters
        ----------
        bounds : dict
            Dictionary with the boundaries that are used as uniform
            priors for the parameters.
<<<<<<< HEAD
        chemistry : str
            The chemistry type: 'equilibrium' for equilibrium
            chemistry or 'free' for retrieval of free abundances.
        quenching : str, None
            Quenching type for CO/CH4/H2O abundances. Either the
            quenching pressure (bar) is a free parameter
            (``quenching='pressure'``) or the quenching pressure is
            calculated from the mixing and chemical timescales
            (``quenching='diffusion'``). The quenching is not
            applied if the argument is set to ``None``.
        pt_profile : str
            The parametrization for the pressure-temperature profile
            ('molliere', 'free', 'monotonic', 'eddington', 'gradient').
        fit_corr : list(str), None
            List with spectrum names for which the correlation lengths
            and fractional amplitudes are fitted (see `Wang et al. 2020
            <https://ui.adsabs.harvard.edu/abs/2020AJ....159..263W/
            abstract>`_) to model the covariances in case these are
            not available.
=======
>>>>>>> e578b3b4
        rt_object : petitRADTRANS.radtrans.Radtrans
            Instance of ``Radtrans`` from ``petitRADTRANS``.

        Returns
        -------
        NoneType
            None
        """

        # Generic parameters

        self.parameters.append("logg")
        self.parameters.append("radius")
        self.parameters.append("parallax")

        # P-T profile parameters

        if self.pt_profile in ["molliere", "mod-molliere"]:
            self.parameters.append("tint")
            self.parameters.append("alpha")
            self.parameters.append("log_delta")

            if "log_sigma_alpha" in bounds:
                self.parameters.append("log_sigma_alpha")

            if self.pt_profile == "molliere":
                self.parameters.append("t1")
                self.parameters.append("t2")
                self.parameters.append("t3")

        elif self.pt_profile in ["free", "monotonic"]:
            for i in range(self.temp_nodes):
                self.parameters.append(f"t{i}")

            if "log_beta_r" in bounds:
                self.parameters.append("log_gamma_r")
                self.parameters.append("log_beta_r")

        if self.pt_profile == "eddington":
            self.parameters.append("log_delta")
            self.parameters.append("tint")

        if pt_profile == "gradient":
            self.parameters.append("T_bottom")
            self.parameters.append("PTslope_1")
            self.parameters.append("PTslope_2")
            self.parameters.append("PTslope_3")
            self.parameters.append("PTslope_4")
            self.parameters.append("PTslope_5")
            self.parameters.append("PTslope_6")

        # Abundance parameters

        if self.chemistry == "equilibrium":
            self.parameters.append("metallicity")
            self.parameters.append("c_o_ratio")

        elif self.chemistry == "free":
            if self.abund_nodes is None:
                for line_item in self.line_species:
                    self.parameters.append(line_item)

            else:
                for node_idx in range(self.abund_nodes):
                    for line_item in self.line_species:
                        self.parameters.append(f"{line_item}_{node_idx}")

        # Non-equilibrium chemistry

        if self.quenching == "pressure":
            # Fit quenching pressure
            self.parameters.append("log_p_quench")

        elif self.quenching == "diffusion":
            # Calculate quenching pressure from Kzz and timescales
            pass

        # Cloud parameters

        if "log_kappa_0" in bounds:
            inspect_prt = inspect.getfullargspec(rt_object.calc_flux)

            if "give_absorption_opacity" not in inspect_prt.args:
                raise RuntimeError(
                    "The Radtrans.calc_flux method "
                    "from petitRADTRANS does not have "
                    "the give_absorption_opacity "
                    "parameter. Probably you are "
                    "using an outdated version so "
                    "please update petitRADTRANS "
                    "to the latest version."
                )

            if "fsed_1" in bounds and "fsed_2" in bounds:
                self.parameters.append("fsed_1")
                self.parameters.append("fsed_2")
                self.parameters.append("f_clouds")

            else:
                self.parameters.append("fsed")

            self.parameters.append("log_kappa_0")
            self.parameters.append("opa_index")
            self.parameters.append("log_p_base")
            self.parameters.append("albedo")

        elif "log_kappa_abs" in bounds:
            self.parameters.append("log_p_base")
            self.parameters.append("fsed")
            self.parameters.append("log_kappa_abs")
            self.parameters.append("opa_abs_index")

            if "log_kappa_sca" in bounds:
                self.parameters.append("log_kappa_sca")
                self.parameters.append("opa_sca_index")
                self.parameters.append("lambda_ray")

        elif "log_kappa_gray" in bounds:
            inspect_prt = inspect.getfullargspec(rt_object.calc_flux)

            if "give_absorption_opacity" not in inspect_prt.args:
                raise RuntimeError(
                    "The Radtrans.calc_flux method "
                    "from petitRADTRANS does not have "
                    "the give_absorption_opacity "
                    "parameter. Probably you are "
                    "using an outdated version so "
                    "please update petitRADTRANS "
                    "to the latest version."
                )

            self.parameters.append("log_kappa_gray")
            self.parameters.append("log_cloud_top")

            if "albedo" in bounds:
                self.parameters.append("albedo")

        elif len(self.cloud_species) > 0:
            self.parameters.append("fsed")
            self.parameters.append("log_kzz")
            self.parameters.append("sigma_lnorm")

            for item in self.cloud_species:
                cloud_lower = item[:-3].lower()

                if f"{cloud_lower}_tau" in bounds:
                    self.parameters.append(f"{cloud_lower}_tau")

                elif "log_tau_cloud" not in bounds:
                    if self.chemistry == "equilibrium":
                        self.parameters.append(f"{cloud_lower}_fraction")

                    elif self.chemistry == "free":
                        self.parameters.append(item)

        # Add cloud optical depth parameter

        if "log_tau_cloud" in bounds:
            self.parameters.append("log_tau_cloud")

            if len(self.cloud_species) > 1:
                for item in self.cloud_species[1:]:
                    cloud_1 = item[:-3].lower()
                    cloud_2 = self.cloud_species[0][:-3].lower()

                    self.parameters.append(f"{cloud_1}_{cloud_2}_ratio")

        # Add the flux scaling parameters

        for item in self.spectrum:
            if item in bounds:
                if bounds[item][0] is not None:
                    self.parameters.append(f"scaling_{item}")

        # Add the error offset parameters

        for item in self.spectrum:
            if item in bounds:
                if bounds[item][1] is not None:
                    self.parameters.append(f"error_{item}")

        # Add the wavelength calibration parameters

        for item in self.spectrum:
            if item in bounds:
                if bounds[item][2] is not None:
                    self.parameters.append(f"wavelength_{item}")

        # Add extinction parameters

        if "ism_ext" in bounds:
            self.parameters.append("ism_ext")

        if "ism_red" in bounds:
            if "ism_ext" not in bounds:
                raise ValueError(
                    "The 'ism_red' parameter can only be "
                    "used in combination with 'ism_ext'."
                )

            self.parameters.append("ism_red")

        # Add covariance parameters

        for item in self.spectrum:
            if item in self.fit_corr:
                self.parameters.append(f"corr_len_{item}")
                self.parameters.append(f"corr_amp_{item}")

        # Add P-T smoothing parameter

        if "pt_smooth" in bounds:
            self.parameters.append("pt_smooth")

        # Add abundance smoothing parameter

        if "abund_smooth" in bounds:
            self.parameters.append("abund_smooth")

        # Add mixing-length parameter for convective component
        # of the bolometric flux when using check_flux

        if "mix_length" in bounds:
            self.parameters.append("mix_length")

        # List all parameters

        print(f"Fitting {len(self.parameters)} parameters:")

        for item in self.parameters:
            print(f"   - {item}")

    @typechecked
    def _prior_transform(
        self, cube, bounds: Dict[str, Tuple[float, float]], cube_index: Dict[str, int]
    ):
        """
        Function to transform the sampled unit cube into a
        cube with sampled model parameters.

        Parameters
        ----------
        cube : LP_c_double, np.ndarray
            Unit cube.
        bounds : dict(str, tuple(float, float))
            Dictionary with the prior boundaries.
        cube_index : dict(str, int)
            Dictionary with the indices for selecting the model
            parameters in the ``cube``.

        Returns
        -------
        LP_c_double, np.ndarray
            Cube with the sampled model parameters.
        """

        # Surface gravity log10(g/cgs)

        if "logg" in bounds:
            logg = (
                bounds["logg"][0]
                + (bounds["logg"][1] - bounds["logg"][0]) * cube[cube_index["logg"]]
            )
        else:
            # Default: 2 - 5.5
            logg = 2.0 + 3.5 * cube[cube_index["logg"]]

        cube[cube_index["logg"]] = logg

        # Planet radius (Rjup)

        if "radius" in bounds:
            radius = (
                bounds["radius"][0]
                + (bounds["radius"][1] - bounds["radius"][0])
                * cube[cube_index["radius"]]
            )
        else:
            # Defaul: 0.8-2 Rjup
            radius = 0.8 + 1.2 * cube[cube_index["radius"]]

        cube[cube_index["radius"]] = radius

        # Parallax (mas), Gaussian prior

        cube[cube_index["parallax"]] = norm.ppf(
            cube[cube_index["parallax"]],
            loc=self.parallax[0],
            scale=self.parallax[1],
        )

        # Pressure-temperature profile

        if self.pt_profile in ["molliere", "mod-molliere"]:
            # Internal temperature (K) of the Eddington
            # approximation (middle altitudes)
            # see Eq. 2 in Mollière et al. (2020)
            if "tint" in bounds:
                tint = (
                    bounds["tint"][0]
                    + (bounds["tint"][1] - bounds["tint"][0]) * cube[cube_index["tint"]]
                )
            else:
                # Default: 500 - 3000 K
                tint = 500.0 + 2500.0 * cube[cube_index["tint"]]

            cube[cube_index["tint"]] = tint

            if self.pt_profile == "molliere":
                # Connection temperature (K)
                t_connect = (3.0 / 4.0 * tint**4.0 * (0.1 + 2.0 / 3.0)) ** 0.25

                # The temperature (K) at temp_3 is scaled down from t_connect
                temp_3 = t_connect * (1 - cube[cube_index["t3"]])
                cube[cube_index["t3"]] = temp_3

                # The temperature (K) at temp_2 is scaled down from temp_3
                temp_2 = temp_3 * (1 - cube[cube_index["t2"]])
                cube[cube_index["t2"]] = temp_2

                # The temperature (K) at temp_1 is scaled down from temp_2
                temp_1 = temp_2 * (1 - cube[cube_index["t1"]])
                cube[cube_index["t1"]] = temp_1

            # alpha: power law index in tau = delta * press_cgs**alpha
            # see Eq. 1 in Mollière et al. (2020)

            if "alpha" in bounds:
                alpha = (
                    bounds["alpha"][0]
                    + (bounds["alpha"][1] - bounds["alpha"][0])
                    * cube[cube_index["alpha"]]
                )
            else:
                # Default: 1 - 2
                alpha = 1.0 + cube[cube_index["alpha"]]

            cube[cube_index["alpha"]] = alpha

<<<<<<< HEAD
    @typechecked
    def run_multinest(
        self,
        bounds: dict,
        chemistry: str = "equilibrium",
        quenching: Optional[str] = "pressure",
        pt_profile: str = "molliere",
        fit_corr: Optional[List[str]] = None,
        cross_corr: Optional[List[str]] = None,
        n_live_points: int = 2000,
        resume: bool = False,
        plotting: bool = False,
        check_isothermal: bool = False,
        pt_smooth: Optional[float] = 0.3,
        abund_smooth: Optional[float] = 0.3,
        check_flux: Optional[float] = None,
        temp_nodes: Optional[int] = None,
        abund_nodes: Optional[int] = None,
        prior: Optional[Dict[str, Tuple[float, float]]] = None,
        multinest_kwargs: Optional[Dict[str, any]] = None,
        check_phot_press: Optional[float] = None,
    ) -> None:
        """
        Function for running the atmospheric retrieval. The parameter
        estimation and computation of the marginalized likelihood (i.e.
        model evidence), is done with ``PyMultiNest`` wrapper of the
        ``MultiNest`` sampler. While ``PyMultiNest`` can be installed
        with ``pip`` from the PyPI repository, ``MultiNest`` has to to
        be compiled manually. See the ``PyMultiNest`` documentation:
        http://johannesbuchner.github.io/PyMultiNest/install.html.
        Note that the library path of ``MultiNest`` should be set to
        the environment variable ``LD_LIBRARY_PATH`` on a Linux
        machine and ``DYLD_LIBRARY_PATH`` on a Mac. Alternatively, the
        variable can be set before importing the ``species`` toolkit,
        for example:
=======
            # Photospheric pressure (bar)
>>>>>>> e578b3b4

            if self.pt_profile == "molliere":
                if "log_delta" in bounds:
                    p_phot = 10.0 ** (
                        bounds["log_delta"][0]
                        + (bounds["log_delta"][1] - bounds["log_delta"][0])
                        * cube[cube_index["log_delta"]]
                    )
                else:
                    # 1e-3 - 1e2 bar
                    p_phot = 10.0 ** (-3.0 + 5.0 * cube[cube_index["log_delta"]])

            elif self.pt_profile == "mod-molliere":
                # 1e-6 - 1e2 bar
                p_phot = 10.0 ** (-6.0 + 8.0 * cube[cube_index["log_delta"]])

            # delta: proportionality factor in tau = delta * press_cgs**alpha
            # see Eq. 1 in Mollière et al. (2020)
            delta = (p_phot * 1e6) ** (-alpha)
            log_delta = np.log10(delta)

            cube[cube_index["log_delta"]] = log_delta

            # sigma_alpha: fitted uncertainty on the alpha index
            # see Eq. 6 in GRAVITY Collaboration et al. (2020)

            if "log_sigma_alpha" in bounds:
                # Recommended range: -4 - 1
                log_sigma_alpha = (
                    bounds["log_sigma_alpha"][0]
                    + (bounds["log_sigma_alpha"][1] - bounds["log_sigma_alpha"][0])
                    * cube[cube_index["log_sigma_alpha"]]
                )

                cube[cube_index["log_sigma_alpha"]] = log_sigma_alpha

        elif self.pt_profile == "free":
            # Free temperature nodes (K)
            for i in range(self.temp_nodes):
                # Default: 0 - 8000 K
                cube[cube_index[f"t{i}"]] = 20000.0 * cube[cube_index[f"t{i}"]]

        elif self.pt_profile == "monotonic":
            # Free temperature node (K) between 300 and
            # 20000 K for the deepest pressure point
            cube[cube_index[f"t{self.temp_nodes-1}"]] = (
                20000.0 - 19700.0 * cube[cube_index[f"t{self.temp_nodes-1}"]]
            )

            for i in range(self.temp_nodes - 2, -1, -1):
                # Sample a temperature that is smaller
                # than the previous/deeper point

                cube[cube_index[f"t{i}"]] = cube[cube_index[f"t{i+1}"]] * (
                    1.0 - cube[cube_index[f"t{i}"]]
                )

<<<<<<< HEAD
                - The dictionary key should be the same as to the
                  database tag of the spectrum. For example,
                  ``{'SPHERE': ((0.8, 1.2), (-16., -14.),
                  (-0.01, 0.01))}`` if the spectrum is stored as
                  ``'SPHERE'`` with
                  :func:`~species.data.database.Database.add_object`.

                - Each of the three calibration parameters can be set
                  to ``None`` in which case the parameter is not used.
                  For example, ``bounds={'SPHERE': ((0.8, 1.2), None,
                  None)}``.

                - No calibration parameters are fitted if the
                  spectrum name is not included in ``bounds``.

            Prior parameters (optional):

                - The ``log_sigma_alpha`` parameter can be used when
                  ``pt_profile='molliere'``. This prior penalizes
                  samples if the parametrized, pressure-dependent
                  opacity is not consistent with the atmosphere's
                  non-gray opacity structure (see
                  `GRAVITY Collaboration et al. 2020
                  <https://ui.adsabs.harvard.edu/abs/2020A%26A...633A
                  .110G/abstract>`_ for details).

                - The ``log_gamma_r`` and ``log_beta_r`` parameters
                  can be included when ``pt_profile='monotonic'`` or
                  ``pt_profile='free'``. A prior will be applied
                  that penalizes wiggles in the P-T profile through
                  the second derivative of the temperature structure
                  (see `Line et al. (2015)
                  <https://ui.adsabs.harvard.edu/abs/2015ApJ...807
                  ..183L/abstract>`_ for details).

        chemistry : str
            The chemistry type: 'equilibrium' for equilibrium
            chemistry or 'free' for retrieval of free abundances.
        quenching : str, None
            Quenching type for CO/CH4/H2O abundances. Either the
            quenching pressure (bar) is a free parameter
            (``quenching='pressure'``) or the quenching pressure is
            calculated from the mixing and chemical timescales
            (``quenching='diffusion'``). The quenching is not
            applied if the argument is set to ``None``.
        pt_profile : str
            The parametrization for the pressure-temperature profile
            ('molliere', 'free', 'monotonic', 'eddington', 'gradient').
        fit_corr : list(str), None
            List with spectrum names for which the correlation lengths
            and fractional amplitudes are fitted (see `Wang et al. 2020
            <https://ui.adsabs.harvard.edu/abs/2020AJ....159..263W/
            abstract>`_) to model the covariances in case these are
            not available.
        cross_corr : list(str), None
            List with spectrum names for which a cross-correlation to
            log-likelihood mapping is used (see `Brogi & Line 2019
            <https://ui.adsabs.harvard.edu/abs/2019AJ....157..114B/
            abstract>`_) instead of a direct comparison of model an
            data with a least-squares approach. This parameter should
            only be used for high-resolution spectra. Currently, it
            only supports spectra that have been shifted to the
            planet's rest frame.
        n_live_points : int
            Number of live points used for the nested sampling.
        resume : bool
            Resume from a previous run.
        plotting : bool
            Plot sample results for testing purpose. Not recommended to
            use when running the full retrieval.
        check_isothermal : bool
            Check if there is an isothermal region below 1 bar. If so,
            discard the sample. This parameter is experimental and has
            not been properly implemented.
        pt_smooth : float, None
            Standard deviation of the Gaussian kernel that is used for
            smoothing the P-T profile, after the temperature nodes
            have been interpolated to a higher pressure resolution.
            Only required with ```pt_profile='free'``` or
            ```pt_profile='monotonic'```. The argument should be given
            as :math:`\\log10{P/\\mathrm{bar}}`, with the default value
            set to 0.3 dex. No smoothing is applied if the argument
            if set to 0 or ``None``. The ``pt_smooth`` parameter can
            also be included in ``bounds``, in which case the value
            is fitted and the ``pt_smooth`` argument is ignored.
        abund_smooth : float, None
            Standard deviation of the Gaussian kernel that is used for
            smoothing the abundance profiles, after the abundance nodes
            have been interpolated to a higher pressure resolution.
            Only required with ```chemistry='free'``` and
            ``abund_nodes`` is not set to ``None``. The argument should
            be given as :math:`\\log10{P/\\mathrm{bar}}`, with the
            default value set to 0.3 dex. No smoothing is applied if
            the argument if set to 0 or ``None``. The ``pt_smooth``
            parameter can also be included in ``bounds``, in which
            case the value is fitted and the ``abund_smooth`` argument
            is ignored.
        check_flux : float, None
            Relative tolerance for enforcing a constant bolometric
            flux at all pressures layers. By default, only the
            radiative flux is used for the bolometric flux. The
            convective flux component is also included if the
            ``mix_length`` parameter (relative to the pressure scale
            height) is included in the ``bounds`` dictionary. To use
            ``check_flux``, the opacities should be recreated with
            :func:`~species.fit.retrieval.AtmosphericRetrieval.rebin_opacities`
            at $R = 10$ (i.e. ``spec_res=10``) and placed in the
            folder of ``pRT_input_data_path``. This parameter is
            experimental and has not been fully tested.
        temp_nodes : int, None
            Number of free temperature nodes that are used with
            ``pt_profile='monotonic'`` or ``pt_profile='free'``.
        abund_nodes : int, None
            Number of free abundances nodes that are used with
            ``chemistry='free'``. Constant abundances with
            altitude are used if the argument is set to ``None``.
        prior : dict(str, tuple(float, float)), None
            Dictionary with Gaussian priors for one or multiple
            parameters. The prior can be set for any of the
            atmosphere or calibration parameters, for example
            ``prior={'logg': (4.2, 0.1)}``. Additionally, a
            prior can be set for the mass, for example
            ``prior={'mass': (13., 3.)}`` for an expected mass
            of 13 Mjup with an uncertainty of 3 Mjup. The
            parameter is not used if set to ``None``.
        multinest_kwargs : dict(str, any), None
            Dictionary with any combination of outputfiles_basename,
            resume, const_efficiency_mode, sampling_efficiency,
            n_live_points, evidence_tolerance.
        check_phot_press : float, None
            Remove the sample if the photospheric pressure that is
            calculated for the P-T profile is more than a factor
            ``check_phot_press`` larger or smaller than the
            photospheric pressure that is calculated from the
            Rosseland mean opacity of the non-gray opacities of
            the atmospheric structure (see Eq. 7 in GRAVITY
            Collaboration et al. 2020, where a factor of 5 was
            used). This parameter can only in combination with
            ``pt_profile='molliere'``. The parameter is not used
            used if set to ``None``. Finally, since samples are
            removed when not full-filling this requirement, the
            runtime of the retrieval may increase significantly.
=======
                # # Increasing temperature steps with
                # # constant log-pressure steps
                # if i == self.temp_nodes - 2:
                #     # First temperature step has no constraints
                #     cube[cube_index[f"t{i}"]] = cube[cube_index[f"t{i+1}"]] * (
                #         1.0 - cube[cube_index[f"t{i}"]]
                #     )
                #
                # else:
                #     # Temperature difference of previous step
                #     temp_diff = (
                #         cube[cube_index[f"t{i+2}"]] - cube[cube_index[f"t{i+1}"]]
                #     )
                #
                #     if cube[cube_index[f"t{i+1}"]] - temp_diff < 0.0:
                #         # If previous step would make the next point
                #         # smaller than zero than use the maximum
                #         # temperature step possible
                #         temp_diff = cube[cube_index[f"t{i+1}"]]
                #
                #     # Sample next temperature point with a smaller
                #     # temperature step than the previous one
                #     cube[cube_index[f"t{i}"]] = (
                #         cube[cube_index[f"t{i+1}"]]
                #         - cube[cube_index[f"t{i}"]] * temp_diff
                #     )

        if self.pt_profile == "eddington":
            # Internal temperature (K) for the
            # Eddington approximation
            if "tint" in bounds:
                tint = (
                    bounds["tint"][0]
                    + (bounds["tint"][1] - bounds["tint"][0]) * cube[cube_index["tint"]]
                )
            else:
                # Default: 100 - 10000 K
                tint = 100.0 + 9900.0 * cube[cube_index["tint"]]
>>>>>>> e578b3b4

            cube[cube_index["tint"]] = tint

            # Proportionality factor in tau = 10**log_delta * press_cgs

            if "log_delta" in bounds:
                log_delta = (
                    bounds["log_delta"][0]
                    + (bounds["log_delta"][1] - bounds["log_delta"][0])
                    * cube[cube_index["log_delta"]]
                )
            else:
                # Default: -10 - 10
                log_delta = -10.0 + 20.0 * cube[cube_index["log_delta"]]

            # delta: proportionality factor in tau = delta * press_cgs**alpha
            # see Eq. 1 in Mollière et al. (2020)
            cube[cube_index["log_delta"]] = log_delta

        # Penalization of wiggles in the P-T profile
        # Inverse gamma distribution
        # a=1, b=5e-5 (Line et al. 2015)

        if "log_gamma_r" in self.parameters:
            log_beta_r = (
                bounds["log_beta_r"][0]
                + (bounds["log_beta_r"][1] - bounds["log_beta_r"][0])
                * cube[cube_index["log_beta_r"]]
            )
            cube[cube_index["log_beta_r"]] = log_beta_r

            # Input log_gamma_r is sampled between 0 and 1
            gamma_r = invgamma.ppf(
                cube[cube_index["log_gamma_r"]], a=1.0, scale=10.0**log_beta_r
            )
            cube[cube_index["log_gamma_r"]] = np.log10(gamma_r)

        # Chemical composition

        if self.chemistry == "equilibrium":
            # Metallicity [Fe/H] for the nabla_ad interpolation
            if "metallicity" in bounds:
                metallicity = (
                    bounds["metallicity"][0]
                    + (bounds["metallicity"][1] - bounds["metallicity"][0])
                    * cube[cube_index["metallicity"]]
                )
            else:
                # Default: -1.5 - 1.5 dex
                metallicity = -1.5 + 3.0 * cube[cube_index["metallicity"]]

            cube[cube_index["metallicity"]] = metallicity

            # Carbon-to-oxygen ratio for the nabla_ad interpolation
            if "c_o_ratio" in bounds:
                c_o_ratio = (
                    bounds["c_o_ratio"][0]
                    + (bounds["c_o_ratio"][1] - bounds["c_o_ratio"][0])
                    * cube[cube_index["c_o_ratio"]]
                )
            else:
<<<<<<< HEAD
                self.abund_nodes = abund_nodes

        else:
            self.abund_nodes = None

        # set default gradient priors if applicable
        default_grad_priors = {
            "1": (0.25, 0.025),
            "2": (0.25, 0.045),
            "3": (0.26, 0.05),
            "4": (0.2, 0.05),
            "5": (0.12, 0.045),
            "6": (0.07, 0.07),
        }

        if pt_profile == "gradient":
            if prior is None:
                prior = {}
            for i in range(1, 7):
                if f"PTslope_{i}" not in prior:
                    prior[f"PTslope_{i}"] = default_grad_priors[str(i)]

        # Get the MPI rank of the process

        try:
            from mpi4py import MPI

            mpi_rank = MPI.COMM_WORLD.Get_rank()

        except ModuleNotFoundError:
            mpi_rank = 0
=======
                # Default: 0.1 - 1.6
                c_o_ratio = 0.1 + 1.5 * cube[cube_index["c_o_ratio"]]
>>>>>>> e578b3b4

            cube[cube_index["c_o_ratio"]] = c_o_ratio

        elif self.chemistry == "free":
            # log10 abundances of the line species

            log_x_abund = {}

            if self.abund_nodes is None:
                for line_item in self.line_species:
                    if line_item in bounds:
                        cube[cube_index[line_item]] = (
                            bounds[line_item][0]
                            + (bounds[line_item][1] - bounds[line_item][0])
                            * cube[cube_index[line_item]]
                        )

                    elif line_item not in [
                        "K",
                        "K_lor_cut",
                        "K_burrows",
                        "K_allard",
                    ]:
                        # Default: -10. - 0. dex
                        cube[cube_index[line_item]] = (
                            -10.0 * cube[cube_index[line_item]]
                        )

                        # Add the log10 of the mass fraction to the abundace dictionary
                        log_x_abund[line_item] = cube[cube_index[line_item]]

            else:
                for node_idx in range(self.abund_nodes):
                    for line_item in self.line_species:
                        item = f"{line_item}_{node_idx}"

                        if line_item in bounds:
                            cube[cube_index[item]] = (
                                bounds[line_item][0]
                                + (bounds[line_item][1] - bounds[line_item][0])
                                * cube[cube_index[item]]
                            )

                        elif item not in [
                            "K",
                            "K_lor_cut",
                            "K_burrows",
                            "K_allard",
                        ]:
                            # Default: -10. - 0. dex
                            cube[cube_index[item]] = -10.0 * cube[cube_index[item]]

                            # Add the log10 of the mass fraction to the abundace dictionary
                            log_x_abund[item] = cube[cube_index[item]]

            if (
                "Na" in self.line_species
                or "Na_lor_cut" in self.line_species
                or "Na_burrows" in self.line_species
                or "Na_allard" in self.line_species
            ):
                if self.abund_nodes is None:
                    log_x_k_abund = potassium_abundance(
                        log_x_abund, self.line_species, self.abund_nodes
                    )

                    if "K" in self.line_species:
                        cube[cube_index["K"]] = log_x_k_abund

                    elif "K_lor_cut" in self.line_species:
                        cube[cube_index["K_lor_cut"]] = log_x_k_abund

                    elif "K_burrows" in self.line_species:
                        cube[cube_index["K_burrows"]] = log_x_k_abund

                    elif "K_allard" in self.line_species:
                        cube[cube_index["K_allard"]] = log_x_k_abund

                else:
                    log_x_k_abund = potassium_abundance(
                        log_x_abund, self.line_species, self.abund_nodes
                    )

                    for node_idx in range(self.abund_nodes):
                        if "K" in self.line_species:
                            cube[cube_index[f"K_{node_idx}"]] = log_x_k_abund[node_idx]

                        elif "K_lor_cut" in self.line_species:
                            cube[cube_index[f"K_lor_cut_{node_idx}"]] = log_x_k_abund[
                                node_idx
                            ]

                        elif "K_burrows" in self.line_species:
                            cube[cube_index[f"K_burrows_{node_idx}"]] = log_x_k_abund[
                                node_idx
                            ]

                        elif "K_allard" in self.line_species:
                            cube[cube_index[f"K_allard_{node_idx}"]] = log_x_k_abund[
                                node_idx
                            ]

            # log10 abundances of the cloud species

            if "log_tau_cloud" in bounds:
                for item in self.cloud_species[1:]:
                    cloud_1 = item[:-3].lower()
                    cloud_2 = self.cloud_species[0][:-3].lower()

                    mass_ratio = (
                        bounds[f"{cloud_1}_{cloud_2}_ratio"][0]
                        + (
                            bounds[f"{cloud_1}_{cloud_2}_ratio"][1]
                            - bounds[f"{cloud_1}_{cloud_2}_ratio"][0]
                        )
                        * cube[cube_index[f"{cloud_1}_{cloud_2}_ratio"]]
                    )

                    cube[cube_index[f"{cloud_1}_{cloud_2}_ratio"]] = mass_ratio

            else:
                for item in self.cloud_species:
                    if item in bounds:
                        cube[cube_index[item]] = (
                            bounds[item][0]
                            + (bounds[item][1] - bounds[item][0])
                            * cube[cube_index[item]]
                        )

                    else:
                        # Default: -10. - 0. dex
                        cube[cube_index[item]] = -10.0 * cube[cube_index[item]]

        # CO/CH4/H2O quenching pressure (bar)

        if self.quenching == "pressure":
            if "log_p_quench" in bounds:
                log_p_quench = (
                    bounds["log_p_quench"][0]
                    + (bounds["log_p_quench"][1] - bounds["log_p_quench"][0])
                    * cube[cube_index["log_p_quench"]]
                )
            else:
                # Default: -6 - 3. (i.e. 1e-6 - 1e3 bar)
                log_p_quench = (
                    -6.0
                    + (6.0 + np.log10(self.max_pressure))
                    * cube[cube_index["log_p_quench"]]
                )

            cube[cube_index["log_p_quench"]] = log_p_quench

        # Cloud parameters

        if "log_kappa_0" in bounds:
            # Cloud model 2 from Mollière et al. (2020)

            if "fsed_1" in bounds and "fsed_2" in bounds:
                fsed_1 = (
                    bounds["fsed_1"][0]
                    + (bounds["fsed_1"][1] - bounds["fsed_1"][0])
                    * cube[cube_index["fsed_1"]]
                )

                cube[cube_index["fsed_1"]] = fsed_1

                fsed_2 = (
                    bounds["fsed_2"][0]
                    + (bounds["fsed_2"][1] - bounds["fsed_2"][0])
                    * cube[cube_index["fsed_2"]]
                )

                cube[cube_index["fsed_2"]] = fsed_2

                # Cloud coverage fraction: 0 - 1
                cube[cube_index["f_clouds"]] = cube[cube_index["f_clouds"]]

            else:
                if "fsed" in bounds:
                    fsed = (
                        bounds["fsed"][0]
                        + (bounds["fsed"][1] - bounds["fsed"][0])
                        * cube[cube_index["fsed"]]
                    )
                else:
                    # Default: 0 - 10
                    fsed = 10.0 * cube[cube_index["fsed"]]

                cube[cube_index["fsed"]] = fsed

            if "log_kappa_0" in bounds:
                log_kappa_0 = (
                    bounds["log_kappa_0"][0]
                    + (bounds["log_kappa_0"][1] - bounds["log_kappa_0"][0])
                    * cube[cube_index["log_kappa_0"]]
                )
            else:
                # Default: -8 - 3
                log_kappa_0 = -8.0 + 11.0 * cube[cube_index["log_kappa_0"]]

            cube[cube_index["log_kappa_0"]] = log_kappa_0

            if "opa_index" in bounds:
                opa_index = (
                    bounds["opa_index"][0]
                    + (bounds["opa_index"][1] - bounds["opa_index"][0])
                    * cube[cube_index["opa_index"]]
                )
            else:
                # Default: -6 - 1
                opa_index = -6.0 + 7.0 * cube[cube_index["opa_index"]]

            cube[cube_index["opa_index"]] = opa_index

            if "log_p_base" in bounds:
                log_p_base = (
                    bounds["log_p_base"][0]
                    + (bounds["log_p_base"][1] - bounds["log_p_base"][0])
                    * cube[cube_index["log_p_base"]]
                )
            else:
                # Default: -6 - 3
                log_p_base = -6.0 + 9.0 * cube[cube_index["log_p_base"]]

            cube[cube_index["log_p_base"]] = log_p_base

            if "albedo" in bounds:
                albedo = (
                    bounds["albedo"][0]
                    + (bounds["albedo"][1] - bounds["albedo"][0])
                    * cube[cube_index["albedo"]]
                )
            else:
                # Default: 0 - 1
                albedo = cube[cube_index["albedo"]]

            cube[cube_index["albedo"]] = albedo

            if "log_tau_cloud" in bounds:
                log_tau_cloud = (
                    bounds["log_tau_cloud"][0]
                    + (bounds["log_tau_cloud"][1] - bounds["log_tau_cloud"][0])
                    * cube[cube_index["log_tau_cloud"]]
                )

                cube[cube_index["log_tau_cloud"]] = log_tau_cloud

        elif "log_kappa_abs" in bounds:
            # Parametrized absorption and scattering opacity

            log_kappa_abs = (
                bounds["log_kappa_abs"][0]
                + (bounds["log_kappa_abs"][1] - bounds["log_kappa_abs"][0])
                * cube[cube_index["log_kappa_abs"]]
            )

            cube[cube_index["log_kappa_abs"]] = log_kappa_abs

            if "opa_abs_index" in bounds:
                opa_abs_index = (
                    bounds["opa_abs_index"][0]
                    + (bounds["opa_abs_index"][1] - bounds["opa_abs_index"][0])
                    * cube[cube_index["opa_abs_index"]]
                )
            else:
                # Default: -6 - 1
                opa_abs_index = -6.0 + 7.0 * cube[cube_index["opa_abs_index"]]

            cube[cube_index["opa_abs_index"]] = opa_abs_index

            if "log_p_base" in bounds:
                log_p_base = (
                    bounds["log_p_base"][0]
                    + (bounds["log_p_base"][1] - bounds["log_p_base"][0])
                    * cube[cube_index["log_p_base"]]
                )
            else:
                # Default: -6 - 3
                log_p_base = -6.0 + 9.0 * cube[cube_index["log_p_base"]]

            cube[cube_index["log_p_base"]] = log_p_base

            if "fsed" in bounds:
                fsed = (
                    bounds["fsed"][0]
                    + (bounds["fsed"][1] - bounds["fsed"][0]) * cube[cube_index["fsed"]]
                )
            else:
                # Default: 0 - 10
                fsed = 10.0 * cube[cube_index["fsed"]]

            cube[cube_index["fsed"]] = fsed

            if "log_kappa_sca" in bounds:
                log_kappa_sca = (
                    bounds["log_kappa_sca"][0]
                    + (bounds["log_kappa_sca"][1] - bounds["log_kappa_sca"][0])
                    * cube[cube_index["log_kappa_sca"]]
                )

                cube[cube_index["log_kappa_sca"]] = log_kappa_sca

                if "opa_sca_index" in bounds:
                    opa_sca_index = (
                        bounds["opa_sca_index"][0]
                        + (bounds["opa_sca_index"][1] - bounds["opa_sca_index"][0])
                        * cube[cube_index["opa_sca_index"]]
                    )
                else:
                    # Default: -6 - 1
                    opa_sca_index = -6.0 + 7.0 * cube[cube_index["opa_sca_index"]]

                cube[cube_index["opa_sca_index"]] = opa_sca_index

                if "lambda_ray" in bounds:
                    lambda_ray = (
                        bounds["lambda_ray"][0]
                        + (bounds["lambda_ray"][1] - bounds["lambda_ray"][0])
                        * cube[cube_index["lambda_ray"]]
                    )
                else:
                    # Default: 0.5 - 6.0
                    lambda_ray = 0.5 + 5.5 * cube[cube_index["lambda_ray"]]

                cube[cube_index["lambda_ray"]] = lambda_ray

            if "log_tau_cloud" in bounds:
                log_tau_cloud = (
                    bounds["log_tau_cloud"][0]
                    + (bounds["log_tau_cloud"][1] - bounds["log_tau_cloud"][0])
                    * cube[cube_index["log_tau_cloud"]]
                )

                cube[cube_index["log_tau_cloud"]] = log_tau_cloud

        elif "log_kappa_gray" in bounds:
            # Non-scattering, gray clouds with fixed opacity
            # with pressure but a free cloud top (bar)
            # log_cloud_top is the log pressure,
            # log10(P/bar), at the cloud top

            log_kappa_gray = (
                bounds["log_kappa_gray"][0]
                + (bounds["log_kappa_gray"][1] - bounds["log_kappa_gray"][0])
                * cube[cube_index["log_kappa_gray"]]
            )

            cube[cube_index["log_kappa_gray"]] = log_kappa_gray

            if "log_cloud_top" in bounds:
                log_cloud_top = (
                    bounds["log_cloud_top"][0]
                    + (bounds["log_cloud_top"][1] - bounds["log_cloud_top"][0])
                    * cube[cube_index["log_cloud_top"]]
                )

            else:
                # Default: -6 - 3
                log_cloud_top = -6.0 + 9.0 * cube[cube_index["log_cloud_top"]]

            cube[cube_index["log_cloud_top"]] = log_cloud_top

            if "log_tau_cloud" in bounds:
                log_tau_cloud = (
                    bounds["log_tau_cloud"][0]
                    + (bounds["log_tau_cloud"][1] - bounds["log_tau_cloud"][0])
                    * cube[cube_index["log_tau_cloud"]]
                )

                cube[cube_index["log_tau_cloud"]] = log_tau_cloud

            if "albedo" in bounds:
                albedo = (
                    bounds["albedo"][0]
                    + (bounds["albedo"][1] - bounds["albedo"][0])
                    * cube[cube_index["albedo"]]
                )

                cube[cube_index["albedo"]] = albedo

        elif len(self.cloud_species) > 0:
            # Sedimentation parameter: ratio of the settling and
            # mixing velocities of the cloud particles
            # (used in Eq. 3 of Mollière et al. 2020)

            if "fsed" in bounds:
                fsed = (
                    bounds["fsed"][0]
                    + (bounds["fsed"][1] - bounds["fsed"][0]) * cube[cube_index["fsed"]]
                )
            else:
                # Default: 0 - 10
                fsed = 10.0 * cube[cube_index["fsed"]]

            cube[cube_index["fsed"]] = fsed

            # Log10 of the eddy diffusion coefficient (cm2 s-1)

            if "log_kzz" in bounds:
                log_kzz = (
                    bounds["log_kzz"][0]
                    + (bounds["log_kzz"][1] - bounds["log_kzz"][0])
                    * cube[cube_index["log_kzz"]]
                )
            else:
                # Default: 5 - 13
                log_kzz = 5.0 + 8.0 * cube[cube_index["log_kzz"]]

            cube[cube_index["log_kzz"]] = log_kzz

            # Geometric standard deviation of the
            # log-normal size distribution

            if "sigma_lnorm" in bounds:
                sigma_lnorm = (
                    bounds["sigma_lnorm"][0]
                    + (bounds["sigma_lnorm"][1] - bounds["sigma_lnorm"][0])
                    * cube[cube_index["sigma_lnorm"]]
                )
            else:
                # Default: 1.05 - 3.
                sigma_lnorm = 1.05 + 1.95 * cube[cube_index["sigma_lnorm"]]

            cube[cube_index["sigma_lnorm"]] = sigma_lnorm

            if "log_tau_cloud" in bounds:
                log_tau_cloud = (
                    bounds["log_tau_cloud"][0]
                    + (bounds["log_tau_cloud"][1] - bounds["log_tau_cloud"][0])
                    * cube[cube_index["log_tau_cloud"]]
                )

                cube[cube_index["log_tau_cloud"]] = log_tau_cloud

                if len(self.cloud_species) > 1:
                    for item in self.cloud_species[1:]:
                        cloud_1 = item[:-3].lower()
                        cloud_2 = self.cloud_species[0][:-3].lower()

                        mass_ratio = (
                            bounds[f"{cloud_1}_{cloud_2}_ratio"][0]
                            + (
                                bounds[f"{cloud_1}_{cloud_2}_ratio"][1]
                                - bounds[f"{cloud_1}_{cloud_2}_ratio"][0]
                            )
                            * cube[cube_index[f"{cloud_1}_{cloud_2}_ratio"]]
                        )

                        cube[cube_index[f"{cloud_1}_{cloud_2}_ratio"]] = mass_ratio

            elif self.chemistry == "equilibrium":
                # Cloud mass fractions at the cloud base,
                # relative to the maximum values allowed
                # from elemental abundances
                # (see Eq. 3 in Mollière et al. 2020)

                for item in self.cloud_species_full:
                    cloud_lower = item[:-6].lower()

                    if f"{cloud_lower}_fraction" in bounds:
                        cloud_bounds = bounds[f"{cloud_lower}_fraction"]

                        cube[cube_index[f"{cloud_lower}_fraction"]] = (
                            cloud_bounds[0]
                            + (cloud_bounds[1] - cloud_bounds[0])
                            * cube[cube_index[f"{cloud_lower}_fraction"]]
                        )

                    elif f"{cloud_lower}_tau" in bounds:
                        cloud_bounds = bounds[f"{cloud_lower}_tau"]

                        cube[cube_index[f"{cloud_lower}_tau"]] = (
                            cloud_bounds[0]
                            + (cloud_bounds[1] - cloud_bounds[0])
                            * cube[cube_index[f"{cloud_lower}_tau"]]
                        )

                    else:
                        # Default: 0.05 - 1.
                        cube[cube_index[f"{cloud_lower}_fraction"]] = (
                            np.log10(0.05)
                            + (np.log10(1.0) - np.log10(0.05))
                            * cube[cube_index[f"{cloud_lower}_fraction"]]
                        )

        # Add flux scaling parameter if the boundaries are provided

        for item in self.spectrum:
            if item in bounds:
                if bounds[item][0] is not None:
                    cube[cube_index[f"scaling_{item}"]] = (
                        bounds[item][0][0]
                        + (bounds[item][0][1] - bounds[item][0][0])
                        * cube[cube_index[f"scaling_{item}"]]
                    )

        # Add error inflation parameter if the boundaries are provided

        for item in self.spectrum:
            if item in bounds:
                if bounds[item][1] is not None:
                    cube[cube_index[f"error_{item}"]] = (
                        bounds[item][1][0]
                        + (bounds[item][1][1] - bounds[item][1][0])
                        * cube[cube_index[f"error_{item}"]]
                    )

        # Add wavelength calibration parameter if the boundaries are provided

        for item in self.spectrum:
            if item in bounds:
                if bounds[item][2] is not None:
                    cube[cube_index[f"wavelength_{item}"]] = (
                        bounds[item][2][0]
                        + (bounds[item][2][1] - bounds[item][2][0])
                        * cube[cube_index[f"wavelength_{item}"]]
                    )

        # Add covariance parameters if any spectra are provided to fit_corr

        for item in self.spectrum:
            if item in self.fit_corr:
                cube[cube_index[f"corr_len_{item}"]] = (
                    bounds[f"corr_len_{item}"][0]
                    + (bounds[f"corr_len_{item}"][1] - bounds[f"corr_len_{item}"][0])
                    * cube[cube_index[f"corr_len_{item}"]]
                )

<<<<<<< HEAD
            elif pt_profile == "gradient":
                # Temperature at 1000 Bar
                if "T_bottom" in bounds:
                    tbottom = (
                        bounds["T_bottom"][0]
                        + (bounds["T_bottom"][1] - bounds["T_bottom"][0])
                        * cube[cube_index["T_bottom"]]
                    )
                else:
                    # Default: 500 - 15000 K
                    tbottom = 500.0 + 15000.0 * cube[cube_index["T_bottom"]]

                cube[cube_index["T_bottom"]] = tbottom

                for i in range(1, 7):
                    if f"PTslope_{i}" in bounds:
                        t_i = (
                            bounds[f"PTslope_{i}"][0]
                            + (bounds[f"PTslope_{i}"][1] - bounds[f"PTslope_{i}"][0])
                            * cube[cube_index[f"PTslope_{i}"]]
                        )
                    else:
                        t_i = 0.0 + 1.0 * cube[cube_index[f"PTslope_{i}"]]
                    cube[cube_index[f"PTslope_{i}"]] = t_i

            elif pt_profile == "monotonic":
                # Free temperature node (K) between 300 and
                # 20000 K for the deepest pressure point
                cube[cube_index[f"t{self.temp_nodes-1}"]] = (
                    20000.0 - 19700.0 * cube[cube_index[f"t{self.temp_nodes-1}"]]
=======
                cube[cube_index[f"corr_amp_{item}"]] = (
                    bounds[f"corr_amp_{item}"][0]
                    + (bounds[f"corr_amp_{item}"][1] - bounds[f"corr_amp_{item}"][0])
                    * cube[cube_index[f"corr_amp_{item}"]]
>>>>>>> e578b3b4
                )

        # ISM extinction

        if "ism_ext" in bounds:
            ism_ext = (
                bounds["ism_ext"][0]
                + (bounds["ism_ext"][1] - bounds["ism_ext"][0])
                * cube[cube_index["ism_ext"]]
            )

            cube[cube_index["ism_ext"]] = ism_ext

        if "ism_red" in bounds:
            ism_red = (
                bounds["ism_red"][0]
                + (bounds["ism_red"][1] - bounds["ism_red"][0])
                * cube[cube_index["ism_red"]]
            )

            cube[cube_index["ism_red"]] = ism_red

        # Standard deviation of the Gaussian kernel
        # for smoothing the P-T profile

        if "pt_smooth" in bounds:
            cube[cube_index["pt_smooth"]] = (
                bounds["pt_smooth"][0]
                + (bounds["pt_smooth"][1] - bounds["pt_smooth"][0])
                * cube[cube_index["pt_smooth"]]
            )

        # Standard deviation of the Gaussian kernel
        # for smoothing the abundance profiles

        if "abund_smooth" in bounds:
            cube[cube_index["abund_smooth"]] = (
                bounds["abund_smooth"][0]
                + (bounds["abund_smooth"][1] - bounds["abund_smooth"][0])
                * cube[cube_index["abund_smooth"]]
            )

        # Mixing-length for convective flux

        if "mix_length" in bounds:
            cube[cube_index["mix_length"]] = (
                bounds["mix_length"][0]
                + (bounds["mix_length"][1] - bounds["mix_length"][0])
                * cube[cube_index["mix_length"]]
            )

        return cube

    @typechecked
    def _lnlike_func(
        self,
        cube,
        bounds: Dict[str, Tuple[float, float]],
        cube_index: Dict[str, int],
        rt_object,
        lowres_radtrans,
    ) -> float:
        """
        Function for calculating the log-likelihood from the
        sampled parameter cube.

        Parameters
        ----------
        cube : LP_c_double, np.ndarray
            Cube with the sampled model parameters.
        bounds : dict(str, tuple(float, float))
            Dictionary with the prior boundaries.
        cube_index : dict(str, int)
            Dictionary with the indices for selecting the model
            parameters in the ``cube``.
        rt_object : petitRADTRANS.radtrans.Radtrans
            Instance of ``Radtrans`` from ``petitRADTRANS``.
        lowres_radtrans : petitRADTRANS.radtrans.Radtrans, None
            Instance of ``Radtrans`` for low resolution spectra. This
            was implemented for trying to retrieve self-consistent
            temperature profiles, but is typically not used.

        Returns
        -------
        float
            Sum of the logarithm of the prior and likelihood.
        """

        if "poor_mans_nonequ_chem" in sys.modules:
            from poor_mans_nonequ_chem.poor_mans_nonequ_chem import interpol_abundances
        else:
            from petitRADTRANS.poor_mans_nonequ_chem.poor_mans_nonequ_chem import (
                interpol_abundances,
            )

        from petitRADTRANS.retrieval.rebin_give_width import rebin_give_width

        # Initiate the logarithm of the prior and likelihood

        ln_prior = 0.0
        ln_like = 0.0

        # Initiate abundance and cloud base dictionaries to None

        log_x_abund = None
        log_x_base = None

        # Create dictionary with flux scaling parameters

        scaling = {}

        for item in self.spectrum:
            if item in bounds and bounds[item][0] is not None:
                scaling[item] = cube[cube_index[f"scaling_{item}"]]
            else:
                scaling[item] = 1.0

        # Create dictionary with error offset parameters

<<<<<<< HEAD
                            elif "K_lor_cut" in self.line_species:
                                cube[cube_index[f"K_lor_cut_{node_idx}"]] = (
                                    log_x_k_abund[node_idx]
                                )

                            elif "K_burrows" in self.line_species:
                                cube[cube_index[f"K_burrows_{node_idx}"]] = (
                                    log_x_k_abund[node_idx]
                                )

                            elif "K_allard" in self.line_species:
                                cube[cube_index[f"K_allard_{node_idx}"]] = (
                                    log_x_k_abund[node_idx]
                                )
=======
        err_offset = {}

        for item in self.spectrum:
            if item in bounds and bounds[item][1] is not None:
                err_offset[item] = cube[cube_index[f"error_{item}"]]
            else:
                err_offset[item] = None

        # Create dictionary with wavelength calibration parameters
>>>>>>> e578b3b4

        wavel_cal = {}

        for item in self.spectrum:
            if item in bounds and bounds[item][2] is not None:
                wavel_cal[item] = cube[cube_index[f"wavelength_{item}"]]
            else:
                wavel_cal[item] = 0.0

        # Create dictionary with covariance parameters

        corr_len = {}
        corr_amp = {}

        for item in self.spectrum:
            if f"corr_len_{item}" in bounds:
                corr_len[item] = 10.0 ** cube[cube_index[f"corr_len_{item}"]]  # (um)

            if f"corr_amp_{item}" in bounds:
                corr_amp[item] = cube[cube_index[f"corr_amp_{item}"]]

        # Gaussian priors

        if self.prior is not None:
            for key, value in self.prior.items():
                if key == "mass":
                    mass = logg_to_mass(
                        cube[cube_index["logg"]],
                        cube[cube_index["radius"]],
                    )
                    ln_prior += -0.5 * (mass - value[0]) ** 2 / value[1] ** 2

                else:
                    ln_prior += (
                        -0.5 * (cube[cube_index[key]] - value[0]) ** 2 / value[1] ** 2
                    )

        # Check if the cloud optical depth is a free parameter

        calc_tau_cloud = False

        for item in self.cloud_species:
            if item[:-3].lower() + "_tau" in bounds:
                calc_tau_cloud = True

        # Read the P-T smoothing parameter or use
        # the argument of run_multinest otherwise

        if "pt_smooth" in cube_index:
            pt_smooth = cube[cube_index["pt_smooth"]]

        else:
            pt_smooth = self.pt_smooth

        # Read the abundance smoothing parameter or
        # use the argument of run_multinest otherwise

        if "abund_smooth" in cube_index:
            abund_smooth = cube[cube_index["abund_smooth"]]

        else:
            abund_smooth = self.abund_smooth

        # C/O and [Fe/H]

        if self.chemistry == "equilibrium":
            metallicity = cube[cube_index["metallicity"]]
            c_o_ratio = cube[cube_index["c_o_ratio"]]

        elif self.chemistry == "free":
            # TODO Set [Fe/H] = 0 for Molliere P-T profile
            # and cloud condensation profiles
            metallicity = 0.0

            # Create a dictionary with the mass fractions

            if self.abund_nodes is None:
                log_x_abund = {}
                for line_item in self.line_species:
                    log_x_abund[line_item] = cube[cube_index[line_item]]

            else:
                log_x_abund = {}
                for node_idx in range(self.abund_nodes):
                    for line_item in self.line_species:
                        log_x_abund[f"{line_item}_{node_idx}"] = cube[
                            cube_index[f"{line_item}_{node_idx}"]
                        ]

            # Check if the sum of fractional abundances is smaller than unity

            if np.sum(10.0 ** np.asarray(list(log_x_abund.values()))) > 1.0:
                return -np.inf

            # Check if the C/H and O/H ratios are within the prior boundaries

            if self.abund_nodes is None:
                c_h_ratio, o_h_ratio, c_o_ratio = calc_metal_ratio(
                    log_x_abund, self.line_species
                )

                if "c_h_ratio" in bounds and (
                    c_h_ratio < bounds["c_h_ratio"][0]
                    or c_h_ratio > bounds["c_h_ratio"][1]
                ):
                    return -np.inf

                if "o_h_ratio" in bounds and (
                    o_h_ratio < bounds["o_h_ratio"][0]
                    or o_h_ratio > bounds["o_h_ratio"][1]
                ):
                    return -np.inf

                if "c_o_ratio" in bounds and (
                    c_o_ratio < bounds["c_o_ratio"][0]
                    or c_o_ratio > bounds["c_o_ratio"][1]
                ):
                    return -np.inf

            else:
                c_o_ratio = 0.55

        # Create the P-T profile

        temp, knot_temp, phot_press, conv_press = create_pt_profile(
            cube,
            cube_index,
            self.pt_profile,
            self.pressure,
            self.knot_press,
            metallicity,
            c_o_ratio,
            pt_smooth,
        )

        if temp is None:
            return -np.inf

        # if conv_press is not None and (conv_press > 1. or conv_press < 0.01):
        #     # Maximum pressure (bar) for the radiative-convective boundary
        #     return -np.inf

        # Enforce convective adiabat

        # if self.plotting:
        #     plt.plot(temp, self.pressure, "-", lw=1.0)
        #
        # if self.pt_profile == "monotonic":
        #     ab = interpol_abundances(
        #         np.full(temp.shape[0], c_o_ratio),
        #         np.full(temp.shape[0], metallicity),
        #         temp,
        #         self.pressure,
        #     )
        #
        #     nabla_ad = ab["nabla_ad"]
        #
        #     # Convert pressures from bar to cgs units
        #     press_cgs = self.pressure * 1e6
        #
        #     # Calculate the current, radiative temperature gradient
        #     nab_rad = np.diff(np.log(temp)) / np.diff(np.log(press_cgs))
        #
        #     # Extend to array of same length as pressure structure
        #     nabla_rad = np.ones_like(temp)
        #     nabla_rad[0] = nab_rad[0]
        #     nabla_rad[-1] = nab_rad[-1]
        #     nabla_rad[1:-1] = (nab_rad[1:] + nab_rad[:-1]) / 2.0
        #
        #     # Where is the atmosphere convectively unstable?
        #     conv_index = nabla_rad > nabla_ad
        #
        #     tfinal = None
        #
        #     for i in range(10):
        #         if i == 0:
        #             t_take = copy.copy(temp)
        #         else:
        #             t_take = copy.copy(tfinal)
        #
        #         ab = interpol_abundances(
        #             np.full(t_take.shape[0], c_o_ratio),
        #             np.full(t_take.shape[0], metallicity),
        #             t_take,
        #             self.pressure,
        #         )
        #
        #         nabla_ad = ab["nabla_ad"]
        #
        #         # Calculate the average nabla_ad between the layers
        #         nabla_ad_mean = nabla_ad
        #         nabla_ad_mean[1:] = (nabla_ad[1:] + nabla_ad[:-1]) / 2.0
        #
        #         # What are the increments in temperature due to convection
        #         tnew = nabla_ad_mean[conv_index] * np.mean(np.diff(np.log(press_cgs)))
        #
        #         # What is the last radiative temperature?
        #         tstart = np.log(t_take[~conv_index][-1])
        #
        #         # Integrate and translate to temperature
        #         # from log(temperature)
        #         tnew = np.exp(np.cumsum(tnew) + tstart)
        #
        #         # Add upper radiative and lower covective
        #         # part into one single array
        #         tfinal = copy.copy(t_take)
        #         tfinal[conv_index] = tnew
        #
        #         if np.max(np.abs(t_take - tfinal) / t_take) < 0.01:
        #             break
        #
        #     temp = copy.copy(tfinal)

        if self.plotting:
            plt.plot(temp, self.pressure, "-")
            plt.yscale("log")
            plt.ylim(1e3, 1e-6)
            plt.savefig("pt_profile.png", bbox_inches="tight")
            plt.clf()

        # Prepare the scaling based on the cloud optical depth

        if calc_tau_cloud:
            if self.quenching == "pressure":
                # Quenching pressure (bar)
                p_quench = 10.0 ** cube[cube_index["log_p_quench"]]

            elif self.quenching == "diffusion":
                pass

            else:
                p_quench = None

            # Interpolate the abundances, following chemical equilibrium
            abund_in = interpol_abundances(
                np.full(self.pressure.size, cube[cube_index["c_o_ratio"]]),
                np.full(self.pressure.size, cube[cube_index["metallicity"]]),
                temp,
                self.pressure,
                Pquench_carbon=p_quench,
            )

            # Extract the mean molecular weight
            mmw = abund_in["MMW"]

        # Check for isothermal regions

        if self.check_isothermal:
            # Get knot indices where the pressure is larger than 1 bar
            indices = np.where(self.knot_press > 1.0)[0]

            # Remove last index because temp_diff.size = self.knot_press.size - 1
            indices = indices[:-1]

            temp_diff = np.diff(knot_temp)
            temp_diff = temp_diff[indices]

            small_temp = np.where(temp_diff < 100.0)[0]

            if len(small_temp) > 0:
                # Return zero probability if there is a temperature step smaller than 10 K
                return -np.inf

        # Penalize P-T profiles with oscillations

        if (
            self.pt_profile in ["free", "monotonic"]
            and "log_gamma_r" in self.parameters
        ):
            temp_sum = np.sum(
                (knot_temp[2:] + knot_temp[:-2] - 2.0 * knot_temp[1:-1]) ** 2.0
            )

            # temp_sum = np.sum((temp[::3][2:] + temp[::3][:-2] - 2.*temp[::3][1:-1])**2.)

            ln_prior += -1.0 * temp_sum / (
                2.0 * 10.0 ** cube[cube_index["log_gamma_r"]]
            ) - 0.5 * np.log(2.0 * np.pi * 10.0 ** cube[cube_index["log_gamma_r"]])

        # Return zero probability if the minimum temperature is negative

        if np.min(temp) < 0.0:
            return -np.inf

        # Set the quenching pressure

        if self.quenching == "pressure":
            # Fit the quenching pressure
            p_quench = 10.0 ** cube[cube_index["log_p_quench"]]

        elif self.quenching == "diffusion":
            # Calculate the quenching pressure from timescales
            p_quench = quench_pressure(
                self.pressure,
                temp,
                cube[cube_index["metallicity"]],
                cube[cube_index["c_o_ratio"]],
                cube[cube_index["logg"]],
                cube[cube_index["log_kzz"]],
            )

        else:
            p_quench = None

        # Calculate the emission spectrum

        start = time.time()

        if (
            len(self.cloud_species) > 0
            or "log_kappa_0" in bounds
            or "log_kappa_gray" in bounds
            or "log_kappa_abs" in bounds
        ):
            # Cloudy atmosphere

            tau_cloud = None

            if (
                "log_kappa_0" in bounds
                or "log_kappa_gray" in bounds
                or "log_kappa_abs" in bounds
            ):
                if "log_tau_cloud" in self.parameters:
                    tau_cloud = 10.0 ** cube[cube_index["log_tau_cloud"]]

            elif self.chemistry == "equilibrium":
                cloud_fractions = {}

                for item in self.cloud_species:
                    if f"{item[:-3].lower()}_fraction" in self.parameters:
                        cloud_fractions[item] = cube[
                            cube_index[f"{item[:-3].lower()}_fraction"]
                        ]

                    elif f"{item[:-3].lower()}_tau" in self.parameters:
                        params = cube_to_dict(cube, cube_index)

                        cloud_fractions[item] = scale_cloud_abund(
                            params,
                            rt_object,
                            self.pressure,
                            temp,
                            mmw,
                            self.chemistry,
                            abund_in,
                            item,
                            params[f"{item[:-3].lower()}_tau"],
                            pressure_grid=self.pressure_grid,
                        )

                        if len(self.cross_corr) != 0:
                            raise ValueError(
                                "Check if it works correctly with ccf species."
                            )

                if "log_tau_cloud" in self.parameters:
                    tau_cloud = 10.0 ** cube[cube_index["log_tau_cloud"]]

                    for i, item in enumerate(self.cloud_species):
                        if i == 0:
                            cloud_fractions[item] = 0.0

                        else:
                            cloud_1 = item[:-3].lower()
                            cloud_2 = self.cloud_species[0][:-3].lower()

                            cloud_fractions[item] = cube[
                                cube_index[f"{cloud_1}_{cloud_2}_ratio"]
                            ]

                log_x_base = log_x_cloud_base(
                    cube[cube_index["c_o_ratio"]],
                    cube[cube_index["metallicity"]],
                    cloud_fractions,
                )

            elif self.chemistry == "free":
                # Add the log10 mass fractions of the clouds to the dictionary

                if "log_tau_cloud" in self.parameters:
                    tau_cloud = 10.0 ** cube[cube_index["log_tau_cloud"]]

                    log_x_base = {}

                    for i, item in enumerate(self.cloud_species):
                        if i == 0:
                            log_x_base[item[:-3]] = 0.0

                        else:
                            cloud_1 = item[:-3].lower()
                            cloud_2 = self.cloud_species[0][:-3].lower()

                            log_x_base[item[:-3]] = cube[
                                cube_index[f"{cloud_1}_{cloud_2}_ratio"]
                            ]

                else:
                    log_x_base = {}
                    for item in self.cloud_species:
                        log_x_base[item[:-3]] = cube[cube_index[item]]

            # Create dictionary with cloud parameters

            if "fsed" in self.parameters:
                cloud_param = [
                    "fsed",
                    "log_kzz",
                    "sigma_lnorm",
                    "log_kappa_0",
                    "opa_index",
                    "log_p_base",
                    "albedo",
                    "log_kappa_abs",
                    "log_kappa_sca",
                    "opa_abs_index",
                    "opa_sca_index",
                    "lambda_ray",
                ]

                cloud_dict = {}
                for item in cloud_param:
                    if item in self.parameters:
                        cloud_dict[item] = cube[cube_index[item]]
                    # elif item in ['log_kzz', 'sigma_lnorm']:
                    #     cloud_dict[item] = None

            elif "fsed_1" in self.parameters and "fsed_2" in self.parameters:
                cloud_param_1 = [
                    "fsed_1",
                    "log_kzz",
                    "sigma_lnorm",
                    "log_kappa_0",
                    "opa_index",
                    "log_p_base",
                    "albedo",
                ]

                cloud_dict_1 = {}
                for item in cloud_param_1:
                    if item in self.parameters:
                        if item == "fsed_1":
                            cloud_dict_1["fsed"] = cube[cube_index[item]]
                        else:
                            cloud_dict_1[item] = cube[cube_index[item]]

                cloud_param_2 = [
                    "fsed_2",
                    "log_kzz",
                    "sigma_lnorm",
                    "log_kappa_0",
                    "opa_index",
                    "log_p_base",
                    "albedo",
                ]

                cloud_dict_2 = {}
                for item in cloud_param_2:
                    if item in self.parameters:
                        if item == "fsed_2":
                            cloud_dict_2["fsed"] = cube[cube_index[item]]
                        else:
                            cloud_dict_2[item] = cube[cube_index[item]]

            elif "log_kappa_gray" in self.parameters:
                cloud_dict = {
                    "log_kappa_gray": cube[cube_index["log_kappa_gray"]],
                    "log_cloud_top": cube[cube_index["log_cloud_top"]],
                }

                if "albedo" in self.parameters:
                    cloud_dict["albedo"] = cube[cube_index["albedo"]]

            # Check if the bolometric flux is conserved in the radiative region

            if self.check_flux is not None:
                # Pressure index at the radiative-convective boundary
                # if conv_press is None:
                #     i_conv = lowres_radtrans.press.shape[0]
                # else:
                #     i_conv = np.argmax(conv_press < 1e-6 * lowres_radtrans.press)

                # Calculate low-resolution spectrum (R = 10) to initiate the attributes

                (
                    wlen_lowres,
                    flux_lowres,
                    _,
                    mmw,
                ) = calc_spectrum_clouds(
                    lowres_radtrans,
                    self.pressure,
                    temp,
                    c_o_ratio,
                    metallicity,
                    p_quench,
                    log_x_abund,
                    log_x_base,
                    cloud_dict,
                    cube[cube_index["logg"]],
                    chemistry=self.chemistry,
                    knot_press_abund=self.knot_press_abund,
                    abund_smooth=abund_smooth,
                    pressure_grid=self.pressure_grid,
                    plotting=self.plotting,
                    contribution=False,
                    tau_cloud=tau_cloud,
                )

                if wlen_lowres is None and flux_lowres is None:
                    return -np.inf

                if self.plotting:
                    plt.plot(temp, self.pressure, ls="-")
                    if knot_temp is not None:
                        plt.plot(knot_temp, self.knot_press, "o", ms=2.0)
                    plt.yscale("log")
                    plt.ylim(1e3, 1e-6)
                    plt.xlim(0.0, 6000.0)
                    plt.savefig("pt_low_res.png", bbox_inches="tight")
                    plt.clf()

                # Bolometric flux (W m-2) from the low-resolution spectrum
                f_bol_spec = simps(flux_lowres, wlen_lowres)

                # Calculate again a low-resolution spectrum (R = 10) but now
                # with the new Feautrier function from petitRADTRANS

                # flux_lowres, __, _, h_bol, _, _, _, _, __, __ = \
                #     feautrier_pt_it(lowres_radtrans.border_freqs,
                #                     lowres_radtrans.total_tau[:, :, 0, :],
                #                     lowres_radtrans.temp,
                #                     lowres_radtrans.mu,
                #                     lowres_radtrans.w_gauss_mu,
                #                     lowres_radtrans.w_gauss,
                #                     lowres_radtrans.photon_destruction_prob,
                #                     False,
                #                     lowres_radtrans.reflectance,
                #                     lowres_radtrans.emissivity,
                #                     np.zeros_like(lowres_radtrans.freq),
                #                     lowres_radtrans.geometry,
                #                     lowres_radtrans.mu_star,
                #                     True,
                #                     lowres_radtrans.do_scat_emis,
                #                     lowres_radtrans.line_struc_kappas[:, :, 0, :],
                #                     lowres_radtrans.continuum_opa_scat_emis)

                if hasattr(lowres_radtrans, "h_bol"):
                    # f_bol = 4 x pi x h_bol (erg s-1 cm-2)
                    f_bol = -1.0 * 4.0 * np.pi * lowres_radtrans.h_bol

                    # (erg s-1 cm-2) -> (W cm-2)
                    f_bol *= 1e-7

                    # (W cm-2) -> (W m-2)
                    f_bol *= 1e4

                    # Optionally add the convective flux

                    if "mix_length" in cube_index:
                        # Mixing length in pressure scale heights
                        mix_length = cube[cube_index["mix_length"]]

                        # Number of pressures
                        n_press = lowres_radtrans.press.size

                        # Interpolate abundances to get MMW and nabla_ad
                        abund_test = interpol_abundances(
                            np.full(n_press, cube[cube_index["c_o_ratio"]]),
                            np.full(n_press, cube[cube_index["metallicity"]]),
                            lowres_radtrans.temp,
                            lowres_radtrans.press * 1e-6,  # (bar)
                            Pquench_carbon=p_quench,
                        )

                        # Mean molecular weight
                        mmw = abund_test["MMW"]

                        # Adiabatic temperature gradient
                        nabla_ad = abund_test["nabla_ad"]

                        # Pressure (Ba) -> (Pa)
                        press_pa = 1e-1 * lowres_radtrans.press

                        # Density (kg m-3)
                        rho = (
                            press_pa  # (Pa)
                            / constants.BOLTZMANN
                            / lowres_radtrans.temp
                            * mmw
                            * constants.ATOMIC_MASS
                        )

                        # Adiabatic index: gamma = dln(P) / dln(rho), at constant entropy, S
                        # gamma = np.diff(np.log(press_pa)) / np.diff(np.log(rho))
                        ad_index = 1.0 / (1.0 - nabla_ad)

                        # Extend adiabatic index to array of same length as pressure structure
                        # ad_index = np.zeros(lowres_radtrans.press.shape)
                        # ad_index[0] = gamma[0]
                        # ad_index[-1] = gamma[-1]
                        # ad_index[1:-1] = (gamma[1:] + gamma[:-1]) / 2.0

                        # Specific heat capacity (J kg-1 K-1)
                        c_p = (
                            (1.0 / (ad_index - 1.0) + 1.0)
                            * press_pa
                            / (rho * lowres_radtrans.temp)
                        )

                        # Calculate the convective flux

                        f_conv = convective_flux(
                            press_pa,  # (Pa)
                            lowres_radtrans.temp,  # (K)
                            mmw,
                            nabla_ad,
                            1e-1 * lowres_radtrans.kappa_rosseland,  # (m2 kg-1)
                            rho,  # (kg m-3)
                            c_p,  # (J kg-1 K-1)
                            1e-2 * 10.0 ** cube[cube_index["logg"]],  # (m s-2)
                            f_bol_spec,  # (W m-2)
                            mix_length=mix_length,
                        )

                        # Bolometric flux = radiative + convective
                        press_bar = 1e-6 * lowres_radtrans.press  # (bar)
                        f_bol[press_bar > 0.1] += f_conv[press_bar > 0.1]

                    # Accuracy on bolometric flux for Gaussian prior
                    sigma_fbol = self.check_flux * f_bol_spec

                    # Gaussian prior for comparing the bolometric flux
                    # that is calculated from the spectrum and the
                    # bolometric flux at each pressure

                    ln_prior += np.sum(
                        -0.5 * (f_bol - f_bol_spec) ** 2 / sigma_fbol**2
                    )

                    ln_prior += (
                        -0.5 * f_bol.size * np.log(2.0 * np.pi * sigma_fbol**2)
                    )

                    # for i in range(i_conv):
                    # for i in range(lowres_radtrans.press.shape[0]):
                    #     if not isclose(
                    #         f_bol_spec,
                    #         f_bol,
                    #         rel_tol=self.check_flux,
                    #         abs_tol=0.0,
                    #     ):
                    #         # Remove the sample if the bolometric flux of the output spectrum
                    #         # is different from the bolometric flux deeper in the atmosphere
                    #         return -np.inf

                    if self.plotting:
                        plt.plot(wlen_lowres, flux_lowres)
                        plt.xlabel(r"Wavelength ($\mu$m)")
                        plt.ylabel(r"Flux (W m$^{-2}$ $\mu$m$^{-1}$)")
                        plt.xscale("log")
                        plt.yscale("log")
                        plt.savefig("lowres_spec.png", bbox_inches="tight")
                        plt.clf()

                else:
                    warnings.warn(
                        "The Radtrans object from "
                        "petitRADTRANS does not contain "
                        "the h_bol attribute. Probably "
                        "you are using the main package "
                        "instead of the fork from "
                        "https://gitlab.com/tomasstolker"
                        "/petitRADTRANS. The check_flux "
                        "parameter can therefore not be "
                        "used and could be set to None."
                    )

            # Calculate a cloudy spectrum for low- and medium-resolution data (i.e. corr-k)

            if "fsed_1" in self.parameters and "fsed_2" in self.parameters:
                (
                    wlen_micron,
                    flux_lambda_1,
                    _,
                    _,
                ) = calc_spectrum_clouds(
                    rt_object,
                    self.pressure,
                    temp,
                    c_o_ratio,
                    metallicity,
                    p_quench,
                    log_x_abund,
                    log_x_base,
                    cloud_dict_1,
                    cube[cube_index["logg"]],
                    chemistry=self.chemistry,
                    knot_press_abund=self.knot_press_abund,
                    abund_smooth=abund_smooth,
                    pressure_grid=self.pressure_grid,
                    plotting=self.plotting,
                    contribution=False,
                    tau_cloud=tau_cloud,
                )

                (
                    wlen_micron,
                    flux_lambda_2,
                    _,
                    _,
                ) = calc_spectrum_clouds(
                    rt_object,
                    self.pressure,
                    temp,
                    c_o_ratio,
                    metallicity,
                    p_quench,
                    log_x_abund,
                    log_x_base,
                    cloud_dict_2,
                    cube[cube_index["logg"]],
                    chemistry=self.chemistry,
                    knot_press_abund=self.knot_press_abund,
                    abund_smooth=abund_smooth,
                    pressure_grid=self.pressure_grid,
                    plotting=self.plotting,
                    contribution=False,
                    tau_cloud=tau_cloud,
                )

                flux_lambda = (
                    cube[cube_index["f_clouds"]] * flux_lambda_1
                    + (1.0 - cube[cube_index["f_clouds"]]) * flux_lambda_2
                )

            else:
                (
                    wlen_micron,
                    flux_lambda,
                    _,
                    _,
                ) = calc_spectrum_clouds(
                    rt_object,
                    self.pressure,
                    temp,
                    c_o_ratio,
                    metallicity,
                    p_quench,
                    log_x_abund,
                    log_x_base,
                    cloud_dict,
                    cube[cube_index["logg"]],
                    chemistry=self.chemistry,
                    knot_press_abund=self.knot_press_abund,
                    abund_smooth=abund_smooth,
                    pressure_grid=self.pressure_grid,
                    plotting=self.plotting,
                    contribution=False,
                    tau_cloud=tau_cloud,
                )

            if wlen_micron is None and flux_lambda is None:
                return -np.inf

            if (
                self.check_phot_press is not None
                and hasattr(rt_object, "tau_rosse")
                and phot_press is not None
            ):
                # Remove the sample if the photospheric pressure
                # from the P-T profile is more than a factor 5
                # larger than the photospheric pressure that is
                # calculated from the Rosseland mean opacity,
                # using the non-gray opacities of the atmosphere
                # See Eq. 7 in GRAVITY Collaboration et al. (2020)

                if self.pressure_grid == "standard":
                    press_tmp = self.pressure
                elif self.pressure_grid == "smaller":
                    press_tmp = self.pressure[::3]
                else:
                    raise RuntimeError("Not yet implemented")

                rosse_pphot = press_tmp[np.argmin(np.abs(rt_object.tau_rosse - 1.0))]

                # index_tp = (press_tmp > rosse_pphot / 10.0) & (
                #     press_tmp < rosse_pphot * 10.0
                # )

                # tau_pow = np.mean(
                #     np.diff(np.log(rt_object.tau_rosse[index_tp]))
                #     / np.diff(np.log(press_tmp[index_tp]))
                # )

                if (
                    phot_press > rosse_pphot * self.check_phot_press
                    or phot_press < rosse_pphot / self.check_phot_press
                ):
                    return -np.inf

                # if np.abs(cube[cube_index['alpha']]-tau_pow) > 0.1:
                #     # Remove the sample if the parametrized,
                #     # pressure-dependent opacity is not consistent
                #     # consistent with the atmosphere's non-gray
                #     # opacity structure. See Eq. 5 in
                #     # GRAVITY Collaboration et al. (2020)
                #     return -np.inf

            # Penalize samples if the parametrized, pressure-
            # dependent opacity is not consistent with the
            # atmosphere's non-gray opacity structure. See Eqs.
            # 5 and 6 in GRAVITY Collaboration et al. (2020)

            if (
                self.pt_profile in ["molliere", "mod-molliere"]
                and "log_sigma_alpha" in cube_index
            ):
                sigma_alpha = 10.0 ** cube[cube_index["log_sigma_alpha"]]

                if hasattr(rt_object, "tau_pow"):
                    ln_like += -0.5 * (
                        cube[cube_index["alpha"]] - rt_object.tau_pow
                    ) ** 2.0 / sigma_alpha**2.0 - 0.5 * np.log(
                        2.0 * np.pi * sigma_alpha**2.0
                    )

                else:
                    warnings.warn(
                        "The Radtrans object from "
                        "petitRADTRANS does not contain "
                        "the tau_pow attribute. Probably "
                        "you are using the main package "
                        "instead of the fork from "
                        "https://gitlab.com/tomasstolker"
                        "/petitRADTRANS. The "
                        "log_sigma_alpha parameter can "
                        "therefore not be used and can "
                        "be removed from the bounds "
                        "dictionary."
                    )

            # Calculate cloudy spectra for high-resolution data (i.e. line-by-line)

            ccf_wavel = {}
            ccf_flux = {}

            for item in self.cross_corr:
                (
                    ccf_wavel[item],
                    ccf_flux[item],
                    _,
                    _,
                ) = calc_spectrum_clouds(
                    self.ccf_radtrans[item],
                    self.pressure,
                    temp,
                    c_o_ratio,
                    metallicity,
                    p_quench,
                    log_x_abund,
                    log_x_base,
                    cloud_dict,
                    cube[cube_index["logg"]],
                    chemistry=self.chemistry,
                    knot_press_abund=self.knot_press_abund,
                    abund_smooth=abund_smooth,
                    pressure_grid=self.pressure_grid,
                    plotting=self.plotting,
                    contribution=False,
                    tau_cloud=tau_cloud,
                )

                if ccf_wavel[item] is None and ccf_flux[item] is None:
                    return -np.inf

        else:
            # Clear atmosphere

            if self.chemistry == "equilibrium":
                # Calculate a clear spectrum for low- and medium-resolution data (i.e. corr-k)
                wlen_micron, flux_lambda, _ = calc_spectrum_clear(
                    rt_object,
                    self.pressure,
                    temp,
                    cube[cube_index["logg"]],
                    cube[cube_index["c_o_ratio"]],
                    cube[cube_index["metallicity"]],
                    p_quench,
                    None,
                    chemistry=self.chemistry,
                    knot_press_abund=self.knot_press_abund,
                    abund_smooth=abund_smooth,
                    pressure_grid=self.pressure_grid,
                    contribution=False,
                )

                # Calculate clear spectra for high-resolution data (i.e. line-by-line)

                ccf_wavel = {}
                ccf_flux = {}

                for item in self.cross_corr:
                    (
                        ccf_wavel[item],
                        ccf_flux[item],
                        _,
                    ) = calc_spectrum_clear(
                        self.ccf_radtrans[item],
                        self.pressure,
                        temp,
                        cube[cube_index["logg"]],
                        cube[cube_index["c_o_ratio"]],
                        cube[cube_index["metallicity"]],
                        p_quench,
                        None,
                        chemistry=self.chemistry,
                        knot_press_abund=self.knot_press_abund,
                        abund_smooth=abund_smooth,
                        pressure_grid=self.pressure_grid,
                        contribution=False,
                    )

            elif self.chemistry == "free":
                # Calculate a clear spectrum for low- and medium-resolution data (i.e. corr-k)

                wlen_micron, flux_lambda, _ = calc_spectrum_clear(
                    rt_object,
                    self.pressure,
                    temp,
                    cube[cube_index["logg"]],
                    None,
                    None,
                    None,
                    log_x_abund,
                    chemistry=self.chemistry,
                    knot_press_abund=self.knot_press_abund,
                    abund_smooth=abund_smooth,
                    pressure_grid=self.pressure_grid,
                    contribution=False,
                )

                # Calculate clear spectra for high-resolution data (i.e. line-by-line)

                ccf_wavel = {}
                ccf_flux = {}

                for item in self.cross_corr:
                    log_x_ccf = {}

                    if "CO_all_iso" in self.ccf_species:
                        log_x_ccf["CO_all_iso"] = log_x_abund["CO_all_iso"]

                    if "H2O_main_iso" in self.ccf_species:
                        log_x_ccf["H2O_main_iso"] = log_x_abund["H2O"]

                    if "CH4_main_iso" in self.ccf_species:
                        log_x_ccf["CH4_main_iso"] = log_x_abund["CH4"]

                    (
                        ccf_wavel[item],
                        ccf_flux[item],
                        _,
                    ) = calc_spectrum_clear(
                        self.ccf_radtrans[item],
                        self.pressure,
                        temp,
                        cube[cube_index["logg"]],
                        None,
                        None,
                        None,
                        log_x_ccf,
                        chemistry=self.chemistry,
                        knot_press_abund=self.knot_press_abund,
                        abund_smooth=abund_smooth,
                        pressure_grid=self.pressure_grid,
                        contribution=False,
                    )

        end = time.time()

        print(f"\rRadiative transfer time: {end-start:.2e} s", end="", flush=True)

        # Return zero probability if the spectrum contains NaN values

        if np.sum(np.isnan(flux_lambda)) > 0:
            # if len(flux_lambda) > 1:
            #     warnings.warn('Spectrum with NaN values encountered.')

            return -np.inf

        for item in ccf_flux.values():
            if np.sum(np.isnan(item)) > 0:
                return -np.inf

        # Scale the emitted spectra to the observation

        flux_lambda *= (
            cube[cube_index["radius"]]
            * constants.R_JUP
            / (1e3 * constants.PARSEC / cube[cube_index["parallax"]])
        ) ** 2.0

        if self.check_flux is not None:
            flux_lowres *= (
                cube[cube_index["radius"]]
                * constants.R_JUP
                / (1e3 * constants.PARSEC / cube[cube_index["parallax"]])
            ) ** 2.0

        for item in self.cross_corr:
            ccf_flux[item] *= (
                cube[cube_index["radius"]]
                * constants.R_JUP
                / (1e3 * constants.PARSEC / cube[cube_index["parallax"]])
            ) ** 2.0

        # Evaluate the spectra

        for i, item in enumerate(self.spectrum.keys()):
            # Select model spectrum

            if item in self.cross_corr:
                model_wavel = ccf_wavel[item]
                model_flux = ccf_flux[item]

            else:
                model_wavel = wlen_micron
                model_flux = flux_lambda

            # Shift the wavelengths of the data with
            # the fitted calibration parameter
            data_wavel = self.spectrum[item][0][:, 0] + wavel_cal[item]

            # Flux density
            data_flux = self.spectrum[item][0][:, 1]

            # Variance with optional inflation
            if err_offset[item] is None:
                data_var = self.spectrum[item][0][:, 2] ** 2
            else:
                data_var = (
                    self.spectrum[item][0][:, 2] + 10.0 ** err_offset[item]
                ) ** 2

            # Apply ISM extinction to the model spectrum

            if "ism_ext" in self.parameters:
                if "ism_red" in self.parameters:
                    ism_reddening = cube[cube_index["ism_red"]]

                else:
                    # Use default interstellar reddening (R_V = 3.1)
                    ism_reddening = 3.1

                flux_ext = apply_ism_ext(
                    model_wavel,
                    model_flux,
                    cube[cube_index["ism_ext"]],
                    ism_reddening,
                )

            else:
                flux_ext = model_flux

            # Convolve with Gaussian LSF

            flux_smooth = convolve_spectrum(
                model_wavel, flux_ext, self.spectrum[item][3]
            )

            # Resample to the observation

            flux_rebinned = rebin_give_width(
                model_wavel, flux_smooth, data_wavel, self.spectrum[item][4]
            )

            if item not in self.cross_corr:
                # Difference between the observed and modeled spectrum
                flux_diff = flux_rebinned - scaling[item] * data_flux

                # Shortcut for the weight
                weight = self.weights[item]

                if self.spectrum[item][2] is not None:
                    # Use the inverted covariance matrix

                    if err_offset[item] is None:
                        data_cov_inv = self.spectrum[item][2]

                    else:
                        # Ratio of the inflated and original uncertainties
                        sigma_ratio = np.sqrt(data_var) / self.spectrum[item][0][:, 2]
                        sigma_j, sigma_i = np.meshgrid(sigma_ratio, sigma_ratio)

                        # Calculate the inversion of the infalted covariances
                        data_cov_inv = np.linalg.inv(
                            self.spectrum[item][1] * sigma_i * sigma_j
                        )

                    # Use the inverted covariance matrix
                    dot_tmp = np.dot(flux_diff, np.dot(data_cov_inv, flux_diff))
                    ln_like += -0.5 * weight * dot_tmp - 0.5 * weight * np.nansum(
                        np.log(2.0 * np.pi * data_var)
                    )

                else:
                    if item in self.fit_corr:
                        # Covariance model (Wang et al. 2020)
                        wavel_j, wavel_i = np.meshgrid(data_wavel, data_wavel)

                        error = np.sqrt(data_var)  # (W m-2 um-1)
                        error_j, error_i = np.meshgrid(error, error)

                        cov_matrix = (
                            corr_amp[item] ** 2
                            * error_i
                            * error_j
                            * np.exp(
                                -((wavel_i - wavel_j) ** 2)
                                / (2.0 * corr_len[item] ** 2)
                            )
                            + (1.0 - corr_amp[item] ** 2)
                            * np.eye(data_wavel.shape[0])
                            * error_i**2
                        )

                        dot_tmp = np.dot(
                            flux_diff, np.dot(np.linalg.inv(cov_matrix), flux_diff)
                        )

                        ln_like += -0.5 * weight * dot_tmp - 0.5 * weight * np.nansum(
                            np.log(2.0 * np.pi * data_var)
                        )

                    else:
                        # Calculate the log-likelihood without the covariance matrix
                        ln_like += (
                            -0.5
                            * weight
                            * np.sum(
                                flux_diff**2 / data_var
                                + np.log(2.0 * np.pi * data_var)
                            )
                        )

            else:
                # Cross-correlation to log(L) mapping
                # See Eq. 9 in Brogi & Line (2019)

                # Number of wavelengths
                n_wavel = float(data_flux.shape[0])

                # Apply the optional flux scaling to the data
                data_flux_scaled = scaling[item] * data_flux

                # Variance of the data and model

                cc_var_dat = (
                    np.sum((data_flux_scaled - np.mean(data_flux_scaled)) ** 2)
                    / n_wavel
                )
                cc_var_mod = (
                    np.sum((flux_rebinned - np.mean(flux_rebinned)) ** 2) / n_wavel
                )

                # Cross-covariance
                cross_cov = np.sum(data_flux_scaled * flux_rebinned) / n_wavel

                # Log-likelihood
                if cc_var_dat - 2.0 * cross_cov + cc_var_mod > 0.0:
                    ln_like += (
                        -0.5
                        * n_wavel
                        * np.log(cc_var_dat - 2.0 * cross_cov + cc_var_mod)
                    )

                else:
                    # Return -inf if logarithm of negative value
                    return -np.iff

            if self.plotting:
                if self.check_flux is not None:
                    plt.plot(wlen_lowres, flux_lowres, ls="--", color="tab:gray")
                    plt.xlim(np.amin(data_wavel) - 0.1, np.amax(data_wavel) + 0.1)

                plt.errorbar(
                    data_wavel,
                    scaling[item] * data_flux,
                    yerr=np.sqrt(data_var),
                    marker="o",
                    ms=3,
                    color="tab:blue",
                    markerfacecolor="tab:blue",
                    alpha=0.2,
                )

                plt.plot(
                    data_wavel,
                    flux_rebinned,
                    marker="o",
                    ms=3,
                    color="tab:orange",
                    alpha=0.2,
                )

        # Evaluate the photometric fluxes

        for i, obj_item in enumerate(self.objphot):
            # Calculate the photometric flux from the model spectrum
            phot_flux, _ = self.synphot[i].spectrum_to_flux(wlen_micron, flux_lambda)

            if np.isnan(phot_flux):
                raise ValueError(
                    f"The synthetic flux of {self.synphot[i].filter_name} "
                    f"is NaN. Perhaps the 'wavel_range' should be broader "
                    f"such that it includes the full filter profile?"
                )

            # Shortcut for weight
            weight = self.weights[self.synphot[i].filter_name]

            if self.plotting:
                read_filt = ReadFilter(self.synphot[i].filter_name)

                plt.errorbar(
                    read_filt.mean_wavelength(),
                    phot_flux,
                    xerr=read_filt.filter_fwhm(),
                    marker="s",
                    ms=5.0,
                    color="tab:green",
                    mfc="white",
                )

            if obj_item.ndim == 1:
                # Filter with one flux
                ln_like += (
                    -0.5 * weight * (obj_item[0] - phot_flux) ** 2 / obj_item[1] ** 2
                )

                if self.plotting:
                    plt.errorbar(
                        read_filt.mean_wavelength(),
                        obj_item[0],
                        xerr=read_filt.filter_fwhm(),
                        yerr=obj_item[1],
                        marker="s",
                        ms=5.0,
                        color="tab:green",
                        mfc="tab:green",
                    )

            else:
                # Filter with multiple fluxes
                for j in range(obj_item.shape[1]):
                    ln_like += (
                        -0.5
                        * weight
                        * (obj_item[0, j] - phot_flux) ** 2
                        / obj_item[1, j] ** 2
                    )

        if self.plotting and len(self.spectrum) > 0:
            plt.plot(wlen_micron, flux_smooth, color="black", zorder=-20)
            plt.xlabel(r"Wavelength ($\mu$m)")
            plt.ylabel(r"Flux (W m$^{-2}$ $\mu$m$^{-1}$)")
            plt.savefig("spectrum.png", bbox_inches="tight")
            plt.clf()

        return ln_prior + ln_like

    @typechecked
    def _lnprior_dynesty(
        self,
        cube: np.ndarray,
        bounds: Dict[str, Tuple[float, float]],
        cube_index: Dict[str, int],
    ) -> np.ndarray:
        """
        Function to transform the unit cube into the parameter cube.
        Used when the ``sampler`` is set to ``"dynesty"``.

        Parameters
        ----------
        cube : np.ndarray
            Unit cube.
        bounds : dict(str, tuple(float, float))
            Dictionary with the prior boundaries.
        cube_index : dict(str, int)
            Dictionary with the indices for selecting the model
            parameters in the ``cube``.

        Returns
        -------
        np.ndarray
            Cube with the sampled model parameters.
        """

        return self._prior_transform(cube, bounds, cube_index)

    @typechecked
    def _lnlike_dynesty(
        self,
        params,
        bounds: Dict[str, Tuple[float, float]],
        cube_index: Dict[str, int],
        rt_object,
        lowres_radtrans,
    ) -> Union[float, np.float64]:
        """
        Function to calculate the log-likelihood for the
        sampled parameter cube. Used when the ``sampler`` is
        set to ``"dynesty"``.

        Parameters
        ----------
        params : np.ndarray
            Cube with sampled model parameters.
        bounds : dict(str, tuple(float, float))
            Dictionary with the prior boundaries.
        cube_index : dict(str, int)
            Dictionary with the indices for selecting the model
            parameters in the ``cube``.
        rt_object : petitRADTRANS.radtrans.Radtrans
            Instance of ``Radtrans`` from ``petitRADTRANS``.
        lowres_radtrans : petitRADTRANS.radtrans.Radtrans, None
            Instance of ``Radtrans`` for low resolution spectra. This
            was implemented for trying to retrieve self-consistent
            temperature profiles, but is typically not used.

        Returns
        -------
        float
            Log-likelihood.
        """

        return self._lnlike_func(params, bounds, cube_index, rt_object, lowres_radtrans)

    @typechecked
    def setup_retrieval(
        self,
        bounds: dict,
        chemistry: str = "equilibrium",
        quenching: Optional[str] = "pressure",
        pt_profile: str = "molliere",
        fit_corr: Optional[List[str]] = None,
        cross_corr: Optional[List[str]] = None,
        check_isothermal: bool = False,
        pt_smooth: Optional[float] = 0.3,
        abund_smooth: Optional[float] = 0.3,
        check_flux: Optional[float] = None,
        temp_nodes: Optional[int] = None,
        abund_nodes: Optional[int] = None,
        prior: Optional[Dict[str, Tuple[float, float]]] = None,
        check_phot_press: Optional[float] = None,
    ) -> None:
        """
        Function for running the atmospheric retrieval. The parameter
        estimation and computation of the marginalized likelihood (i.e.
        model evidence), is done with ``PyMultiNest`` wrapper of the
        ``MultiNest`` sampler. While ``PyMultiNest`` can be installed
        with ``pip`` from the PyPI repository, ``MultiNest`` has to to
        be compiled manually. See the ``PyMultiNest`` documentation:
        http://johannesbuchner.github.io/PyMultiNest/install.html.
        Note that the library path of ``MultiNest`` should be set to
        the environment variable ``LD_LIBRARY_PATH`` on a Linux
        machine and ``DYLD_LIBRARY_PATH`` on a Mac. Alternatively, the
        variable can be set before importing the ``species`` toolkit,
        for example:

        .. code-block:: python

            >>> import os
            >>> os.environ['DYLD_LIBRARY_PATH'] = '/path/to/MultiNest/lib'
            >>> import species

        When using MPI, it is also required to install ``mpi4py`` (e.g.
        ``pip install mpi4py``), otherwise an error may occur when the
        ``output_folder`` is created by multiple processes.

        Parameters
        ----------
        bounds : dict
            The boundaries that are used for the uniform or
            log-uniform priors. The dictionary contains the
            parameters as key and the boundaries as value. The
            boundaries are provided as a tuple with two values
            (lower and upper boundary). Fixing a parameter is
            possible by providing the same value as lower and
            upper boundary of the parameter (e.g.
            ``bounds={'logg': (4., 4.)``. An explanation of the
            mandatory and optional parameters can be found in
            the description of the ``model_param`` parameter of
            :func:`species.read.read_radtrans.ReadRadtrans.get_model`.
            Additional parameters that can specifically be used
            for a retrieval are listed below.

            Scaling parameters (mandatory):

                - The radius (:math:`R_\\mathrm{J}`), ``radius``,
                  is a mandatory parameter to include. It is used
                  for scaling the flux from the planet surface to
                  the observer.

                - The parallax (mas), ``parallax``, is also used
                  for scaling the flux. However, this parameter
                  is automatically included in the retrieval with
                  a Gaussian prior (based on the object data of
                  ``object_name``). So this parameter does not
                  need to be included in ``bounds``).

            Calibration parameters (optional):

                - For each spectrum/instrument, three optional
                  parameters can be fitted to account for biases in
                  the calibration: a scaling of the flux, a
                  constant inflation of the uncertainties, and a
                  constant offset in the wavelength solution.

                - For example, ``bounds={'SPHERE': ((0.8, 1.2),
                  (-16., -14.), (-0.01, 0.01))}`` if the scaling is
                  fitted between 0.8 and 1.2, each uncertainty is
                  inflated with a constant value between
                  :math:`10^{-16}` and :math:`10^{-14}` W
                  :math:`\\mathrm{m}^{-2}` :math:`\\mu\\mathrm{m}^{-1}`,
                  and a constant wavelength offset between
                  -0.01 and 0.01 :math:`\\mu\\mathrm{m}`

                - The dictionary key should be the same as to the
                  database tag of the spectrum. For example,
                  ``{'SPHERE': ((0.8, 1.2), (-16., -14.),
                  (-0.01, 0.01))}`` if the spectrum is stored as
                  ``'SPHERE'`` with
                  :func:`~species.data.database.Database.add_object`.

                - Each of the three calibration parameters can be set
                  to ``None`` in which case the parameter is not used.
                  For example, ``bounds={'SPHERE': ((0.8, 1.2), None,
                  None)}``.

                - No calibration parameters are fitted if the
                  spectrum name is not included in ``bounds``.

            Prior parameters (optional):

                - The ``log_sigma_alpha`` parameter can be used when
                  ``pt_profile='molliere'``. This prior penalizes
                  samples if the parametrized, pressure-dependent
                  opacity is not consistent with the atmosphere's
                  non-gray opacity structure (see
                  `GRAVITY Collaboration et al. 2020
                  <https://ui.adsabs.harvard.edu/abs/2020A%26A...633A
                  .110G/abstract>`_ for details).

                - The ``log_gamma_r`` and ``log_beta_r`` parameters
                  can be included when ``pt_profile='monotonic'`` or
                  ``pt_profile='free'``. A prior will be applied
                  that penalizes wiggles in the P-T profile through
                  the second derivative of the temperature structure
                  (see `Line et al. (2015)
                  <https://ui.adsabs.harvard.edu/abs/2015ApJ...807
                  ..183L/abstract>`_ for details).

        chemistry : str
            The chemistry type: 'equilibrium' for equilibrium
            chemistry or 'free' for retrieval of free abundances.
        quenching : str, None
            Quenching type for CO/CH4/H2O abundances. Either the
            quenching pressure (bar) is a free parameter
            (``quenching='pressure'``) or the quenching pressure is
            calculated from the mixing and chemical timescales
            (``quenching='diffusion'``). The quenching is not
            applied if the argument is set to ``None``.
        pt_profile : str
            The parametrization for the pressure-temperature profile
            ('molliere', 'free', 'monotonic', 'eddington').
        fit_corr : list(str), None
            List with spectrum names for which the correlation lengths
            and fractional amplitudes are fitted (see `Wang et al. 2020
            <https://ui.adsabs.harvard.edu/abs/2020AJ....159..263W/
            abstract>`_) to model the covariances in case these are
            not available.
        cross_corr : list(str), None
            List with spectrum names for which a cross-correlation to
            log-likelihood mapping is used (see `Brogi & Line 2019
            <https://ui.adsabs.harvard.edu/abs/2019AJ....157..114B/
            abstract>`_) instead of a direct comparison of model an
            data with a least-squares approach. This parameter should
            only be used for high-resolution spectra. Currently, it
            only supports spectra that have been shifted to the
            planet's rest frame.
        check_isothermal : bool
            Check if there is an isothermal region below 1 bar. If so,
            discard the sample. This parameter is experimental and has
            not been properly implemented.
        pt_smooth : float, None
            Standard deviation of the Gaussian kernel that is used for
            smoothing the P-T profile, after the temperature nodes
            have been interpolated to a higher pressure resolution.
            Only required with ```pt_profile='free'``` or
            ```pt_profile='monotonic'```. The argument should be given
            as :math:`\\log10{P/\\mathrm{bar}}`, with the default value
            set to 0.3 dex. No smoothing is applied if the argument
            if set to 0 or ``None``. The ``pt_smooth`` parameter can
            also be included in ``bounds``, in which case the value
            is fitted and the ``pt_smooth`` argument is ignored.
        abund_smooth : float, None
            Standard deviation of the Gaussian kernel that is used for
            smoothing the abundance profiles, after the abundance nodes
            have been interpolated to a higher pressure resolution.
            Only required with ```chemistry='free'``` and
            ``abund_nodes`` is not set to ``None``. The argument should
            be given as :math:`\\log10{P/\\mathrm{bar}}`, with the
            default value set to 0.3 dex. No smoothing is applied if
            the argument if set to 0 or ``None``. The ``pt_smooth``
            parameter can also be included in ``bounds``, in which
            case the value is fitted and the ``abund_smooth`` argument
            is ignored.
        check_flux : float, None
            Relative tolerance for enforcing a constant bolometric
            flux at all pressures layers. By default, only the
            radiative flux is used for the bolometric flux. The
            convective flux component is also included if the
            ``mix_length`` parameter (relative to the pressure scale
            height) is included in the ``bounds`` dictionary. To use
            ``check_flux``, the opacities should be recreated with
            :func:`~species.fit.retrieval.AtmosphericRetrieval.rebin_opacities`
            at $R = 10$ (i.e. ``spec_res=10``) and placed in the
            folder of ``pRT_input_data_path``. This parameter is
            experimental and has not been fully tested.
        temp_nodes : int, None
            Number of free temperature nodes that are used with
            ``pt_profile='monotonic'`` or ``pt_profile='free'``.
        abund_nodes : int, None
            Number of free abundances nodes that are used with
            ``chemistry='free'``. Constant abundances with
            altitude are used if the argument is set to ``None``.
        prior : dict(str, tuple(float, float)), None
            Dictionary with Gaussian priors for one or multiple
            parameters. The prior can be set for any of the
            atmosphere or calibration parameters, for example
            ``prior={'logg': (4.2, 0.1)}``. Additionally, a
            prior can be set for the mass, for example
            ``prior={'mass': (13., 3.)}`` for an expected mass
            of 13 Mjup with an uncertainty of 3 Mjup. The
            parameter is not used if set to ``None``.
        check_phot_press : float, None
            Remove the sample if the photospheric pressure that is
            calculated for the P-T profile is more than a factor
            ``check_phot_press`` larger or smaller than the
            photospheric pressure that is calculated from the
            Rosseland mean opacity of the non-gray opacities of
            the atmospheric structure (see Eq. 7 in GRAVITY
            Collaboration et al. 2020, where a factor of 5 was
            used). This parameter can only in combination with
            ``pt_profile='molliere'``. The parameter is not used
            used if set to ``None``. Finally, since samples are
            removed when not full-filling this requirement, the
            runtime of the retrieval may increase significantly.
        sampler : str
            Sampler used for the Bayesian inference. Currently,
            only ``'multinest'`` is supported.

        Returns
        -------
        NoneType
            None
        """

        # Set attributes

        self.pt_profile = pt_profile
        self.chemistry = chemistry
        self.quenching = quenching
        self.fit_corr = fit_corr
        self.prior = prior
        self.check_isothermal = check_isothermal
        self.check_flux = check_flux
        self.check_phot_press = check_phot_press
        self.cross_corr = cross_corr

        # Check if quenching parameter is used with equilibrium chemistry

        if self.quenching is not None and self.chemistry != "equilibrium":
            warnings.warn(
                "The 'quenching' parameter can only be used in "
                "combination with chemistry='equilibrium'. The "
                "argument of 'quenching' will be set to None."
            )

            self.quenching = None

        # Check quenching parameter

        if self.quenching is not None and self.quenching not in [
            "pressure",
            "diffusion",
        ]:
            raise ValueError(
                "The argument of 'quenching' should by of the "
                "following: 'pressure', 'diffusion', or None."
            )

        # Set number of free temperature nodes

        if self.pt_profile in ["free", "monotonic"]:
            if temp_nodes is None:
                self.temp_nodes = 15
            else:
                self.temp_nodes = temp_nodes

        else:
            self.temp_nodes = None

        # Set number of free abundance nodes

        if self.chemistry == "free":
            if abund_nodes is None or abund_nodes == 1:
                self.abund_nodes = None
            else:
                self.abund_nodes = abund_nodes

        else:
            self.abund_nodes = None

        # Get the MPI rank of the process

        try:
            from mpi4py import MPI

            mpi_rank = MPI.COMM_WORLD.Get_rank()

        except ModuleNotFoundError:
            mpi_rank = 0

        # Create the output folder if required

        if mpi_rank == 0 and not os.path.exists(self.output_folder):
            print(f"Creating output folder: {self.output_folder}")
            os.mkdir(self.output_folder)

        # Import petitRADTRANS here because it is slow

        print("Importing petitRADTRANS...", end="", flush=True)

        from petitRADTRANS.radtrans import Radtrans

        # from petitRADTRANS.fort_spec import feautrier_rad_trans
        # from petitRADTRANS.fort_spec import feautrier_pt_it

        print(" [DONE]")

        # List with spectra for which the covariances
        # are modeled with a Gaussian process

        if self.fit_corr is None:
            self.fit_corr = []

        for item in self.spectrum:
            if item in self.fit_corr:
                bounds[f"corr_len_{item}"] = (-3.0, 0.0)  # log10(corr_len/um)
                bounds[f"corr_amp_{item}"] = (0.0, 1.0)

        # List with spectra that will be used for a
        # cross-correlation instead of least-squares

        if self.cross_corr is None:
            self.cross_corr = []

        elif "fsed_1" in bounds or "fsed_2" in bounds:
            raise ValueError(
                "The cross_corr parameter can not be "
                "used with multiple fsed parameters."
            )

        # Check if the res_mode is appropriate for the data

        data_spec_res = []

        for spec_value in self.spectrum.values():
            data_spec_res.append(spec_value[3])

        max_spec_res = max(data_spec_res)

        if max_spec_res > 1000.0 and self.res_mode == "c-k":
            warnings.warn(
                "The maximum spectral resolution of "
                f"the input data is R = {max_spec_res} "
                "whereas the 'res_mode' argument has been "
                "set to 'c-k' (i.e. correlated-k mode). It "
                "is recommended to set the 'res_mode' "
                "argument to 'lbl' (i.e. line-by-line mode) "
                "instead."
            )

        # Adjust lbl_opacity_sampling is needed

        if self.lbl_opacity_sampling is None and self.res_mode == "lbl":
            new_sampling = int(np.ceil(1e6 / (4.0 * max_spec_res)))

            if new_sampling < 1e6:
                self.lbl_opacity_sampling = new_sampling

                warnings.warn(
                    "The argument of 'lbl_opacity_sampling' is "
                    "set to None but the maximum spectral "
                    f"resolution of the data is {max_spec_res}. "
                    "The value of 'lbl_opacity_sampling' is "
                    "therefore adjusted to "
                    f"{self.lbl_opacity_sampling} (i.e. "
                    "downsampling to 4 times the resolution "
                    "of the data) to speed up the computation. "
                    "If setting 'lbl_opacity_sampling' to None "
                    "was intentional (i.e. opacity sampling at "
                    "lambda/Dlambda=10^6) then please set "
                    "the argument to 1 such that the line-by-"
                    "line species will not be downsampled."
                )

        # Create an instance of Ratrans
        # The names in self.cloud_species are changed after initiating Radtrans

        print("Setting up petitRADTRANS...")

        rt_object = Radtrans(
            line_species=self.line_species,
            rayleigh_species=["H2", "He"],
            cloud_species=self.cloud_species,
            continuum_opacities=["H2-H2", "H2-He"],
            wlen_bords_micron=self.wavel_range,
            mode=self.res_mode,
            test_ck_shuffle_comp=self.scattering,
            do_scat_emis=self.scattering,
            lbl_opacity_sampling=self.lbl_opacity_sampling,
        )

        # Create list with parameters for MultiNest

        self._set_parameters(bounds, rt_object)

        # Create a dictionary with the cube indices of the parameters

        cube_index = {}
        for i, item in enumerate(self.parameters):
            cube_index[item] = i

        # Delete C/H and O/H boundaries if the chemistry is not free

        if self.chemistry != "free":
            if "c_h_ratio" in bounds:
                del bounds["c_h_ratio"]

            if "o_h_ratio" in bounds:
                del bounds["o_h_ratio"]

        if self.chemistry == "free" and self.abund_nodes is not None:
            for param_item in ["c_h_ratio", "o_h_ratio", "c_o_ratio"]:
                if param_item in bounds:
                    warnings.warn(
                        f"The '{param_item}' parameter "
                        "can not be used if the "
                        "'abund_nodes' argument is set. "
                        "The  prior boundaries of "
                        f"'{param_item}' will therefore "
                        "be removed from the 'bounds' "
                        "dictionary."
                    )

                    del bounds[param_item]

        # Update the P-T smoothing parameter

        if pt_smooth is None:
            self.pt_smooth = 0.0
        else:
            self.pt_smooth = pt_smooth

        # Update the abundance smoothing parameter

        if abund_smooth is None:
            self.abund_smooth = 0.0
        else:
            self.abund_smooth = abund_smooth

        # Create instance of Radtrans for high-resolution spectra

        self.ccf_radtrans = {}

        for item in self.cross_corr:
            ccf_wavel_range = (
                0.95 * self.spectrum[item][0][0, 0],
                1.05 * self.spectrum[item][0][-1, 0],
            )

            ccf_cloud_species = self.cloud_species_full.copy()

            self.ccf_radtrans[item] = Radtrans(
                line_species=self.ccf_species,
                rayleigh_species=["H2", "He"],
                cloud_species=ccf_cloud_species,
                continuum_opacities=["H2-H2", "H2-He"],
                wlen_bords_micron=ccf_wavel_range,
                mode="lbl",
                test_ck_shuffle_comp=self.scattering,
                do_scat_emis=self.scattering,
            )

        # Create instance of Radtrans with (very) low-resolution
        # opacities for enforcing the bolometric flux

        if self.check_flux is None:
            lowres_radtrans = None

        else:
            if "fsed_1" in self.parameters or "fsed_2" in self.parameters:
                raise ValueError(
                    "The check_flux parameter does not "
                    "support multiple fsed parameters."
                )

            line_species_low_res = []
            for item in self.line_species:
                line_species_low_res.append(item + "_R_10")

            lowres_radtrans = Radtrans(
                line_species=line_species_low_res,
                rayleigh_species=["H2", "He"],
                cloud_species=self.cloud_species_full.copy(),
                continuum_opacities=["H2-H2", "H2-He"],
                wlen_bords_micron=(0.5, 30.0),
                mode="c-k",
                test_ck_shuffle_comp=self.scattering,
                do_scat_emis=self.scattering,
            )

        # Create the RT arrays

        if self.pressure_grid == "standard":
            print(
                f"Number of pressure levels used with the "
                f"radiative transfer: {self.pressure.size}"
            )

            rt_object.setup_opa_structure(self.pressure)

            for item in self.ccf_radtrans.values():
                item.setup_opa_structure(self.pressure)

            if self.check_flux is not None:
                lowres_radtrans.setup_opa_structure(self.pressure)

        elif self.pressure_grid == "smaller":
            print(
                f"Number of pressure levels used with the "
                f"radiative transfer: {self.pressure[::3].size}"
            )

            rt_object.setup_opa_structure(self.pressure[::3])

            for item in self.ccf_radtrans.values():
                item.setup_opa_structure(self.pressure[::3])

            if self.check_flux is not None:
                lowres_radtrans.setup_opa_structure(self.pressure[::3])

        elif self.pressure_grid == "clouds":
            if len(self.cloud_species) == 0:
                raise ValueError(
                    "Please select a different pressure_grid. Setting the argument "
                    "to 'clouds' is only possible with the use of cloud species."
                )

            # The pressure structure is reinitiated after the
            # refinement around the cloud deck so the current
            # initializiation to 60 pressure points is not used
            print(
                "Number of pressure levels used with the "
                "radiative transfer: adaptive refinement"
            )

            rt_object.setup_opa_structure(self.pressure[::24])

            for item in self.ccf_radtrans.values():
                item.setup_opa_structure(self.pressure[::24])

            if self.check_flux is not None:
                lowres_radtrans.setup_opa_structure(self.pressure[::24])

        # Create the knot pressures for temperature profile

        if self.pt_profile in ["free", "monotonic"]:
            self.knot_press = np.logspace(
                np.log10(self.pressure[0]), np.log10(self.pressure[-1]), self.temp_nodes
            )

        else:
            self.knot_press = None

        # Create the knot pressures for abundance profile

        if self.chemistry == "free" and self.abund_nodes is not None:
            self.knot_press_abund = np.logspace(
                np.log10(self.pressure[0]),
                np.log10(self.pressure[-1]),
                self.abund_nodes,
            )

        else:
            self.knot_press_abund = None

        # Store the model parameters in a JSON file

        json_filename = os.path.join(self.output_folder, "params.json")
        print(f"Storing the model parameters: {json_filename}")

        with open(json_filename, "w", encoding="utf-8") as json_file:
            json.dump(self.parameters, json_file)

        # Store the Radtrans arguments in a JSON file

        radtrans_filename = os.path.join(self.output_folder, "radtrans.json")
        print(f"Storing the Radtrans arguments: {radtrans_filename}")

        radtrans_dict = {}
        radtrans_dict["line_species"] = self.line_species
        radtrans_dict["cloud_species"] = self.cloud_species_full
        radtrans_dict["ccf_species"] = self.ccf_species
        radtrans_dict["res_mode"] = self.res_mode
        radtrans_dict["lbl_opacity_sampling"] = self.lbl_opacity_sampling
        radtrans_dict["parallax"] = self.parallax
        radtrans_dict["scattering"] = self.scattering
        radtrans_dict["chemistry"] = self.chemistry
        radtrans_dict["quenching"] = self.quenching
        radtrans_dict["pt_profile"] = self.pt_profile
        radtrans_dict["pressure_grid"] = self.pressure_grid
        radtrans_dict["wavel_range"] = self.wavel_range
        radtrans_dict["temp_nodes"] = self.temp_nodes
        radtrans_dict["abund_nodes"] = self.abund_nodes
        radtrans_dict["max_press"] = self.max_pressure

        if "pt_smooth" not in bounds:
            radtrans_dict["pt_smooth"] = self.pt_smooth

        if "abund_smooth" not in bounds:
            radtrans_dict["abund_smooth"] = self.abund_smooth

        with open(radtrans_filename, "w", encoding="utf-8") as json_file:
            json.dump(radtrans_dict, json_file, ensure_ascii=False, indent=4)

<<<<<<< HEAD
        # Set MultiNest optional arguments

        if hasattr(self, "resume"):
            raise DeprecationWarning(
                "Setting the 'resume' keyword in `run_multinest`\
                                     is deprecated in favor of including 'resume' in\
                                     'multinest_kwargs' and will be removed in the future"
            )
        if hasattr(self, "n_live_points"):
            raise DeprecationWarning(
                "Setting the 'n_live_points' keyword in `run_multinest`\
                                     is deprecated in favor of including 'n_live_points' in\
                                     'multinest_kwargs' and will be removed in the future"
            )

        if multinest_kwargs is None:
            multinest_kwargs = {}
        if "out_basename" in multinest_kwargs:
            out_basename = multinest_kwargs["out_basename"]
        else:
            out_basename = os.path.join(self.output_folder, "retrieval_")
        if "resume" in multinest_kwargs:
            resume = multinest_kwargs["resume"]
        else:
            if not hasattr(self, "resume"):
                resume = False
        if "const_efficiency_mode" in multinest_kwargs:
            const_efficiency_mode = multinest_kwargs["const_efficiency_mode"]
        else:
            const_efficiency_mode = True
        if "sampling_efficiency" in multinest_kwargs:
            sampling_efficiency = multinest_kwargs["sampling_efficiency"]
        else:
            if const_efficiency_mode:
                sampling_efficiency = 0.05
            else:
                sampling_efficiency = 0.8
        if const_efficiency_mode and sampling_efficiency > 0.075:
            raise UserWarning(
                "Sampling efficiency should be ~0.05 when using constant efficiency mode"
            )
        if "evidence_tolerance" in multinest_kwargs:
            evidence_tolerance = multinest_kwargs["evidence_tolerance"]
        else:
            evidence_tolerance = 0.5
        if "n_live_points" in multinest_kwargs:
            n_live_points = multinest_kwargs["n_live_points"]
        else:
            if not hasattr(self, "n_live_points"):
                n_live_points = 2000

        # Run the nested sampling with MultiNest
=======
        # TODO This should be implemented differently
        # Start out with attributes when initializing

        self.bounds = bounds
        self.cube_index = cube_index
        self.rt_object = rt_object
        self.lowres_radtrans = lowres_radtrans

    @typechecked
    def run_multinest(
        self,
        n_live_points: int = 2000,
        resume: bool = False,
        plotting: bool = False,
        **kwargs,
    ) -> None:
        """
        Function for running the atmospheric retrieval. The parameter
        estimation and computation of the marginalized likelihood (i.e.
        model evidence), is done with ``PyMultiNest`` wrapper of the
        ``MultiNest`` sampler. While ``PyMultiNest`` can be installed
        with ``pip`` from the PyPI repository, ``MultiNest`` has to to
        be compiled manually. See the ``PyMultiNest`` documentation:
        http://johannesbuchner.github.io/PyMultiNest/install.html.
        Note that the library path of ``MultiNest`` should be set to
        the environment variable ``LD_LIBRARY_PATH`` on a Linux
        machine and ``DYLD_LIBRARY_PATH`` on a Mac. Alternatively, the
        variable can be set before importing the ``species`` toolkit,
        for example:

        .. code-block:: python

            >>> import os
            >>> os.environ['DYLD_LIBRARY_PATH'] = '/path/to/MultiNest/lib'
            >>> import species

        When using MPI, it is also required to install ``mpi4py`` (e.g.
        ``pip install mpi4py``), otherwise an error may occur when the
        ``output_folder`` is created by multiple processes.

        Parameters
        ----------

        n_live_points : int
            Number of live points used by the nested sampling
            with ``MultiNest``.
        resume : bool
            Resume the posterior sampling from a previous run.
        plotting : bool
            Plot sample results for testing purpose. It is recommended
            to only set the argument to ``True`` for testing purposes.

        Returns
        -------
        NoneType
            None
        """

        self.plotting = plotting

        if not hasattr(self, "bounds"):
            # For backward compatibility
            # setup_retrieval was not called so the retrieval
            # parameters were passed to run_retrieval instead

            chemistry = kwargs.get("chemistry", "equilibrium")
            quenching = kwargs.get("quenching", "pressure")
            pt_profile = kwargs.get("pt_profile", "molliere")
            fit_corr = kwargs.get("fit_corr", None)
            cross_corr = kwargs.get("cross_corr", None)
            check_isothermal = kwargs.get("check_isothermal", False)
            pt_smooth = kwargs.get("pt_smooth", 0.3)
            abund_smooth = kwargs.get("abund_smooth", 0.3)
            check_flux = kwargs.get("check_flux", None)
            temp_nodes = kwargs.get("temp_nodes", None)
            abund_nodes = kwargs.get("abund_nodes", None)
            prior = kwargs.get("prior", None)
            check_phot_press = kwargs.get("check_phot_press", None)

            self.setup_retrieval(
                bounds=kwargs["bounds"],
                chemistry=chemistry,
                quenching=quenching,
                pt_profile=pt_profile,
                fit_corr=fit_corr,
                cross_corr=cross_corr,
                check_isothermal=check_isothermal,
                pt_smooth=pt_smooth,
                abund_smooth=abund_smooth,
                check_flux=check_flux,
                temp_nodes=temp_nodes,
                abund_nodes=abund_nodes,
                prior=prior,
                check_phot_press=check_phot_press,
            )

        @typechecked
        def _lnprior_multinest(cube, n_dim: int, n_param: int) -> None:
            """
            Function to transform the unit cube into the parameter
            cube. It is not clear how to pass additional arguments
            to the function, therefore it is placed here. Used when
            the ``sampler`` is set to ``"multinest"``.

            Parameters
            ----------
            cube : pymultinest.run.LP_c_double
                Unit cube.
            n_dim : int
                Number of dimensions.
            n_param : int
                Number of parameters.

            Returns
            -------
            NoneType
                None
            """

            self._prior_transform(cube, self.bounds, self.cube_index)

        @typechecked
        def _lnlike_multinest(
            params, n_dim: int, n_param: int
        ) -> Union[float, np.float64]:
            """
            Function to calculate the log-likelihood for the
            sampled parameter cube. Used when the ``sampler`` is
            set to ``"multinest"``.

            Parameters
            ----------
            params : pymultinest.run.LP_c_double
                Cube with sampled model parameters.
            n_dim : int
                Number of dimensions. This parameter is mandatory but not used by the function.
            n_param : int
                Number of parameters. This parameter is mandatory but not used by the function.

            Returns
            -------
            float
                Log-likelihood.
            """

            return self._lnlike_func(
                params,
                self.bounds,
                self.cube_index,
                self.rt_object,
                self.lowres_radtrans,
            )
>>>>>>> e578b3b4

        print("Sampling the posterior distribution with MultiNest...")

        pymultinest.run(
            _lnlike_multinest,
            _lnprior_multinest,
            len(self.parameters),
            outputfiles_basename=out_basename,
            resume=resume,
            verbose=True,
            const_efficiency_mode=const_efficiency_mode,
            sampling_efficiency=sampling_efficiency,
            n_live_points=n_live_points,
<<<<<<< HEAD
            evidence_tolerance=evidence_tolerance,
        )
=======
            evidence_tolerance=0.5,
        )

    @typechecked
    def run_dynesty(
        self,
        n_live_points: int = 2000,
        resume: bool = False,
        plotting: bool = False,
    ) -> None:
        """
        Function for running the atmospheric retrieval. The parameter
        estimation and computation of the marginalized likelihood (i.e.
        model evidence), is done with ``Dynesty``.

        When using MPI, it is also required to install ``mpi4py`` (e.g.
        ``pip install mpi4py``), otherwise an error may occur when the
        ``output_folder`` is created by multiple processes.

        Parameters
        ----------

        n_live_points : int
            Number of live points used by the nested sampling
            with ``MultiNest``.
        resume : bool
            Resume the posterior sampling from a previous run.
        plotting : bool
            Plot sample results for testing purpose. It is recommended
            to only set the argument to ``True`` for testing purposes.

        Returns
        -------
        NoneType
            None
        """

        self.plotting = plotting

        print("Sampling the posterior distribution with Dynesty...")

        # TODO
        # self.lnprior_dynesty(cube, bounds, cube_index)
        # self.lnlike_dynesty(bounds, cube_index, rt_object, lowres_radtrans)
>>>>>>> e578b3b4
<|MERGE_RESOLUTION|>--- conflicted
+++ resolved
@@ -540,28 +540,6 @@
         bounds : dict
             Dictionary with the boundaries that are used as uniform
             priors for the parameters.
-<<<<<<< HEAD
-        chemistry : str
-            The chemistry type: 'equilibrium' for equilibrium
-            chemistry or 'free' for retrieval of free abundances.
-        quenching : str, None
-            Quenching type for CO/CH4/H2O abundances. Either the
-            quenching pressure (bar) is a free parameter
-            (``quenching='pressure'``) or the quenching pressure is
-            calculated from the mixing and chemical timescales
-            (``quenching='diffusion'``). The quenching is not
-            applied if the argument is set to ``None``.
-        pt_profile : str
-            The parametrization for the pressure-temperature profile
-            ('molliere', 'free', 'monotonic', 'eddington', 'gradient').
-        fit_corr : list(str), None
-            List with spectrum names for which the correlation lengths
-            and fractional amplitudes are fitted (see `Wang et al. 2020
-            <https://ui.adsabs.harvard.edu/abs/2020AJ....159..263W/
-            abstract>`_) to model the covariances in case these are
-            not available.
-=======
->>>>>>> e578b3b4
         rt_object : petitRADTRANS.radtrans.Radtrans
             Instance of ``Radtrans`` from ``petitRADTRANS``.
 
@@ -604,7 +582,7 @@
             self.parameters.append("log_delta")
             self.parameters.append("tint")
 
-        if pt_profile == "gradient":
+        if self.pt_profile == "gradient":
             self.parameters.append("T_bottom")
             self.parameters.append("PTslope_1")
             self.parameters.append("PTslope_2")
@@ -901,45 +879,7 @@
 
             cube[cube_index["alpha"]] = alpha
 
-<<<<<<< HEAD
-    @typechecked
-    def run_multinest(
-        self,
-        bounds: dict,
-        chemistry: str = "equilibrium",
-        quenching: Optional[str] = "pressure",
-        pt_profile: str = "molliere",
-        fit_corr: Optional[List[str]] = None,
-        cross_corr: Optional[List[str]] = None,
-        n_live_points: int = 2000,
-        resume: bool = False,
-        plotting: bool = False,
-        check_isothermal: bool = False,
-        pt_smooth: Optional[float] = 0.3,
-        abund_smooth: Optional[float] = 0.3,
-        check_flux: Optional[float] = None,
-        temp_nodes: Optional[int] = None,
-        abund_nodes: Optional[int] = None,
-        prior: Optional[Dict[str, Tuple[float, float]]] = None,
-        multinest_kwargs: Optional[Dict[str, any]] = None,
-        check_phot_press: Optional[float] = None,
-    ) -> None:
-        """
-        Function for running the atmospheric retrieval. The parameter
-        estimation and computation of the marginalized likelihood (i.e.
-        model evidence), is done with ``PyMultiNest`` wrapper of the
-        ``MultiNest`` sampler. While ``PyMultiNest`` can be installed
-        with ``pip`` from the PyPI repository, ``MultiNest`` has to to
-        be compiled manually. See the ``PyMultiNest`` documentation:
-        http://johannesbuchner.github.io/PyMultiNest/install.html.
-        Note that the library path of ``MultiNest`` should be set to
-        the environment variable ``LD_LIBRARY_PATH`` on a Linux
-        machine and ``DYLD_LIBRARY_PATH`` on a Mac. Alternatively, the
-        variable can be set before importing the ``species`` toolkit,
-        for example:
-=======
             # Photospheric pressure (bar)
->>>>>>> e578b3b4
 
             if self.pt_profile == "molliere":
                 if "log_delta" in bounds:
@@ -997,150 +937,6 @@
                     1.0 - cube[cube_index[f"t{i}"]]
                 )
 
-<<<<<<< HEAD
-                - The dictionary key should be the same as to the
-                  database tag of the spectrum. For example,
-                  ``{'SPHERE': ((0.8, 1.2), (-16., -14.),
-                  (-0.01, 0.01))}`` if the spectrum is stored as
-                  ``'SPHERE'`` with
-                  :func:`~species.data.database.Database.add_object`.
-
-                - Each of the three calibration parameters can be set
-                  to ``None`` in which case the parameter is not used.
-                  For example, ``bounds={'SPHERE': ((0.8, 1.2), None,
-                  None)}``.
-
-                - No calibration parameters are fitted if the
-                  spectrum name is not included in ``bounds``.
-
-            Prior parameters (optional):
-
-                - The ``log_sigma_alpha`` parameter can be used when
-                  ``pt_profile='molliere'``. This prior penalizes
-                  samples if the parametrized, pressure-dependent
-                  opacity is not consistent with the atmosphere's
-                  non-gray opacity structure (see
-                  `GRAVITY Collaboration et al. 2020
-                  <https://ui.adsabs.harvard.edu/abs/2020A%26A...633A
-                  .110G/abstract>`_ for details).
-
-                - The ``log_gamma_r`` and ``log_beta_r`` parameters
-                  can be included when ``pt_profile='monotonic'`` or
-                  ``pt_profile='free'``. A prior will be applied
-                  that penalizes wiggles in the P-T profile through
-                  the second derivative of the temperature structure
-                  (see `Line et al. (2015)
-                  <https://ui.adsabs.harvard.edu/abs/2015ApJ...807
-                  ..183L/abstract>`_ for details).
-
-        chemistry : str
-            The chemistry type: 'equilibrium' for equilibrium
-            chemistry or 'free' for retrieval of free abundances.
-        quenching : str, None
-            Quenching type for CO/CH4/H2O abundances. Either the
-            quenching pressure (bar) is a free parameter
-            (``quenching='pressure'``) or the quenching pressure is
-            calculated from the mixing and chemical timescales
-            (``quenching='diffusion'``). The quenching is not
-            applied if the argument is set to ``None``.
-        pt_profile : str
-            The parametrization for the pressure-temperature profile
-            ('molliere', 'free', 'monotonic', 'eddington', 'gradient').
-        fit_corr : list(str), None
-            List with spectrum names for which the correlation lengths
-            and fractional amplitudes are fitted (see `Wang et al. 2020
-            <https://ui.adsabs.harvard.edu/abs/2020AJ....159..263W/
-            abstract>`_) to model the covariances in case these are
-            not available.
-        cross_corr : list(str), None
-            List with spectrum names for which a cross-correlation to
-            log-likelihood mapping is used (see `Brogi & Line 2019
-            <https://ui.adsabs.harvard.edu/abs/2019AJ....157..114B/
-            abstract>`_) instead of a direct comparison of model an
-            data with a least-squares approach. This parameter should
-            only be used for high-resolution spectra. Currently, it
-            only supports spectra that have been shifted to the
-            planet's rest frame.
-        n_live_points : int
-            Number of live points used for the nested sampling.
-        resume : bool
-            Resume from a previous run.
-        plotting : bool
-            Plot sample results for testing purpose. Not recommended to
-            use when running the full retrieval.
-        check_isothermal : bool
-            Check if there is an isothermal region below 1 bar. If so,
-            discard the sample. This parameter is experimental and has
-            not been properly implemented.
-        pt_smooth : float, None
-            Standard deviation of the Gaussian kernel that is used for
-            smoothing the P-T profile, after the temperature nodes
-            have been interpolated to a higher pressure resolution.
-            Only required with ```pt_profile='free'``` or
-            ```pt_profile='monotonic'```. The argument should be given
-            as :math:`\\log10{P/\\mathrm{bar}}`, with the default value
-            set to 0.3 dex. No smoothing is applied if the argument
-            if set to 0 or ``None``. The ``pt_smooth`` parameter can
-            also be included in ``bounds``, in which case the value
-            is fitted and the ``pt_smooth`` argument is ignored.
-        abund_smooth : float, None
-            Standard deviation of the Gaussian kernel that is used for
-            smoothing the abundance profiles, after the abundance nodes
-            have been interpolated to a higher pressure resolution.
-            Only required with ```chemistry='free'``` and
-            ``abund_nodes`` is not set to ``None``. The argument should
-            be given as :math:`\\log10{P/\\mathrm{bar}}`, with the
-            default value set to 0.3 dex. No smoothing is applied if
-            the argument if set to 0 or ``None``. The ``pt_smooth``
-            parameter can also be included in ``bounds``, in which
-            case the value is fitted and the ``abund_smooth`` argument
-            is ignored.
-        check_flux : float, None
-            Relative tolerance for enforcing a constant bolometric
-            flux at all pressures layers. By default, only the
-            radiative flux is used for the bolometric flux. The
-            convective flux component is also included if the
-            ``mix_length`` parameter (relative to the pressure scale
-            height) is included in the ``bounds`` dictionary. To use
-            ``check_flux``, the opacities should be recreated with
-            :func:`~species.fit.retrieval.AtmosphericRetrieval.rebin_opacities`
-            at $R = 10$ (i.e. ``spec_res=10``) and placed in the
-            folder of ``pRT_input_data_path``. This parameter is
-            experimental and has not been fully tested.
-        temp_nodes : int, None
-            Number of free temperature nodes that are used with
-            ``pt_profile='monotonic'`` or ``pt_profile='free'``.
-        abund_nodes : int, None
-            Number of free abundances nodes that are used with
-            ``chemistry='free'``. Constant abundances with
-            altitude are used if the argument is set to ``None``.
-        prior : dict(str, tuple(float, float)), None
-            Dictionary with Gaussian priors for one or multiple
-            parameters. The prior can be set for any of the
-            atmosphere or calibration parameters, for example
-            ``prior={'logg': (4.2, 0.1)}``. Additionally, a
-            prior can be set for the mass, for example
-            ``prior={'mass': (13., 3.)}`` for an expected mass
-            of 13 Mjup with an uncertainty of 3 Mjup. The
-            parameter is not used if set to ``None``.
-        multinest_kwargs : dict(str, any), None
-            Dictionary with any combination of outputfiles_basename,
-            resume, const_efficiency_mode, sampling_efficiency,
-            n_live_points, evidence_tolerance.
-        check_phot_press : float, None
-            Remove the sample if the photospheric pressure that is
-            calculated for the P-T profile is more than a factor
-            ``check_phot_press`` larger or smaller than the
-            photospheric pressure that is calculated from the
-            Rosseland mean opacity of the non-gray opacities of
-            the atmospheric structure (see Eq. 7 in GRAVITY
-            Collaboration et al. 2020, where a factor of 5 was
-            used). This parameter can only in combination with
-            ``pt_profile='molliere'``. The parameter is not used
-            used if set to ``None``. Finally, since samples are
-            removed when not full-filling this requirement, the
-            runtime of the retrieval may increase significantly.
-=======
                 # # Increasing temperature steps with
                 # # constant log-pressure steps
                 # if i == self.temp_nodes - 2:
@@ -1168,7 +964,7 @@
                 #         - cube[cube_index[f"t{i}"]] * temp_diff
                 #     )
 
-        if self.pt_profile == "eddington":
+        elif self.pt_profile == "eddington":
             # Internal temperature (K) for the
             # Eddington approximation
             if "tint" in bounds:
@@ -1179,7 +975,6 @@
             else:
                 # Default: 100 - 10000 K
                 tint = 100.0 + 9900.0 * cube[cube_index["tint"]]
->>>>>>> e578b3b4
 
             cube[cube_index["tint"]] = tint
 
@@ -1198,6 +993,31 @@
             # delta: proportionality factor in tau = delta * press_cgs**alpha
             # see Eq. 1 in Mollière et al. (2020)
             cube[cube_index["log_delta"]] = log_delta
+
+        elif self.pt_profile == "gradient":
+            # Temperature at 1000 Bar
+            if "T_bottom" in bounds:
+                t_bottom = (
+                    bounds["T_bottom"][0]
+                    + (bounds["T_bottom"][1] - bounds["T_bottom"][0])
+                    * cube[cube_index["T_bottom"]]
+                )
+            else:
+                # Default: 500 - 15500 K
+                t_bottom = 500.0 + 15000.0 * cube[cube_index["T_bottom"]]
+
+            cube[cube_index["T_bottom"]] = t_bottom
+
+            for i in range(1, 7):
+                if f"PTslope_{i}" in bounds:
+                    t_i = (
+                        bounds[f"PTslope_{i}"][0]
+                        + (bounds[f"PTslope_{i}"][1] - bounds[f"PTslope_{i}"][0])
+                        * cube[cube_index[f"PTslope_{i}"]]
+                    )
+                else:
+                    t_i = 0.0 + 1.0 * cube[cube_index[f"PTslope_{i}"]]
+                cube[cube_index[f"PTslope_{i}"]] = t_i
 
         # Penalization of wiggles in the P-T profile
         # Inverse gamma distribution
@@ -1241,42 +1061,8 @@
                     * cube[cube_index["c_o_ratio"]]
                 )
             else:
-<<<<<<< HEAD
-                self.abund_nodes = abund_nodes
-
-        else:
-            self.abund_nodes = None
-
-        # set default gradient priors if applicable
-        default_grad_priors = {
-            "1": (0.25, 0.025),
-            "2": (0.25, 0.045),
-            "3": (0.26, 0.05),
-            "4": (0.2, 0.05),
-            "5": (0.12, 0.045),
-            "6": (0.07, 0.07),
-        }
-
-        if pt_profile == "gradient":
-            if prior is None:
-                prior = {}
-            for i in range(1, 7):
-                if f"PTslope_{i}" not in prior:
-                    prior[f"PTslope_{i}"] = default_grad_priors[str(i)]
-
-        # Get the MPI rank of the process
-
-        try:
-            from mpi4py import MPI
-
-            mpi_rank = MPI.COMM_WORLD.Get_rank()
-
-        except ModuleNotFoundError:
-            mpi_rank = 0
-=======
                 # Default: 0.1 - 1.6
                 c_o_ratio = 0.1 + 1.5 * cube[cube_index["c_o_ratio"]]
->>>>>>> e578b3b4
 
             cube[cube_index["c_o_ratio"]] = c_o_ratio
 
@@ -1805,43 +1591,10 @@
                     * cube[cube_index[f"corr_len_{item}"]]
                 )
 
-<<<<<<< HEAD
-            elif pt_profile == "gradient":
-                # Temperature at 1000 Bar
-                if "T_bottom" in bounds:
-                    tbottom = (
-                        bounds["T_bottom"][0]
-                        + (bounds["T_bottom"][1] - bounds["T_bottom"][0])
-                        * cube[cube_index["T_bottom"]]
-                    )
-                else:
-                    # Default: 500 - 15000 K
-                    tbottom = 500.0 + 15000.0 * cube[cube_index["T_bottom"]]
-
-                cube[cube_index["T_bottom"]] = tbottom
-
-                for i in range(1, 7):
-                    if f"PTslope_{i}" in bounds:
-                        t_i = (
-                            bounds[f"PTslope_{i}"][0]
-                            + (bounds[f"PTslope_{i}"][1] - bounds[f"PTslope_{i}"][0])
-                            * cube[cube_index[f"PTslope_{i}"]]
-                        )
-                    else:
-                        t_i = 0.0 + 1.0 * cube[cube_index[f"PTslope_{i}"]]
-                    cube[cube_index[f"PTslope_{i}"]] = t_i
-
-            elif pt_profile == "monotonic":
-                # Free temperature node (K) between 300 and
-                # 20000 K for the deepest pressure point
-                cube[cube_index[f"t{self.temp_nodes-1}"]] = (
-                    20000.0 - 19700.0 * cube[cube_index[f"t{self.temp_nodes-1}"]]
-=======
                 cube[cube_index[f"corr_amp_{item}"]] = (
                     bounds[f"corr_amp_{item}"][0]
                     + (bounds[f"corr_amp_{item}"][1] - bounds[f"corr_amp_{item}"][0])
                     * cube[cube_index[f"corr_amp_{item}"]]
->>>>>>> e578b3b4
                 )
 
         # ISM extinction
@@ -1961,22 +1714,6 @@
 
         # Create dictionary with error offset parameters
 
-<<<<<<< HEAD
-                            elif "K_lor_cut" in self.line_species:
-                                cube[cube_index[f"K_lor_cut_{node_idx}"]] = (
-                                    log_x_k_abund[node_idx]
-                                )
-
-                            elif "K_burrows" in self.line_species:
-                                cube[cube_index[f"K_burrows_{node_idx}"]] = (
-                                    log_x_k_abund[node_idx]
-                                )
-
-                            elif "K_allard" in self.line_species:
-                                cube[cube_index[f"K_allard_{node_idx}"]] = (
-                                    log_x_k_abund[node_idx]
-                                )
-=======
         err_offset = {}
 
         for item in self.spectrum:
@@ -1986,7 +1723,6 @@
                 err_offset[item] = None
 
         # Create dictionary with wavelength calibration parameters
->>>>>>> e578b3b4
 
         wavel_cal = {}
 
@@ -3463,7 +3199,7 @@
             applied if the argument is set to ``None``.
         pt_profile : str
             The parametrization for the pressure-temperature profile
-            ('molliere', 'free', 'monotonic', 'eddington').
+            ('molliere', 'free', 'monotonic', 'eddington', 'gradient').
         fit_corr : list(str), None
             List with spectrum names for which the correlation lengths
             and fractional amplitudes are fitted (see `Wang et al. 2020
@@ -3569,6 +3305,9 @@
         self.check_phot_press = check_phot_press
         self.cross_corr = cross_corr
 
+        if self.prior is None:
+            self.prior = {}
+
         # Check if quenching parameter is used with equilibrium chemistry
 
         if self.quenching is not None and self.chemistry != "equilibrium":
@@ -3612,6 +3351,22 @@
 
         else:
             self.abund_nodes = None
+
+        # Set default gradient priors if applicable
+
+        default_grad_priors = {
+            "1": (0.25, 0.025),
+            "2": (0.25, 0.045),
+            "3": (0.26, 0.05),
+            "4": (0.2, 0.05),
+            "5": (0.12, 0.045),
+            "6": (0.07, 0.07),
+        }
+
+        if self.pt_profile == "gradient":
+            for i in range(1, 7):
+                if f"PTslope_{i}" not in self.prior:
+                    self.prior[f"PTslope_{i}"] = default_grad_priors[str(i)]
 
         # Get the MPI rank of the process
 
@@ -3937,60 +3692,6 @@
         with open(radtrans_filename, "w", encoding="utf-8") as json_file:
             json.dump(radtrans_dict, json_file, ensure_ascii=False, indent=4)
 
-<<<<<<< HEAD
-        # Set MultiNest optional arguments
-
-        if hasattr(self, "resume"):
-            raise DeprecationWarning(
-                "Setting the 'resume' keyword in `run_multinest`\
-                                     is deprecated in favor of including 'resume' in\
-                                     'multinest_kwargs' and will be removed in the future"
-            )
-        if hasattr(self, "n_live_points"):
-            raise DeprecationWarning(
-                "Setting the 'n_live_points' keyword in `run_multinest`\
-                                     is deprecated in favor of including 'n_live_points' in\
-                                     'multinest_kwargs' and will be removed in the future"
-            )
-
-        if multinest_kwargs is None:
-            multinest_kwargs = {}
-        if "out_basename" in multinest_kwargs:
-            out_basename = multinest_kwargs["out_basename"]
-        else:
-            out_basename = os.path.join(self.output_folder, "retrieval_")
-        if "resume" in multinest_kwargs:
-            resume = multinest_kwargs["resume"]
-        else:
-            if not hasattr(self, "resume"):
-                resume = False
-        if "const_efficiency_mode" in multinest_kwargs:
-            const_efficiency_mode = multinest_kwargs["const_efficiency_mode"]
-        else:
-            const_efficiency_mode = True
-        if "sampling_efficiency" in multinest_kwargs:
-            sampling_efficiency = multinest_kwargs["sampling_efficiency"]
-        else:
-            if const_efficiency_mode:
-                sampling_efficiency = 0.05
-            else:
-                sampling_efficiency = 0.8
-        if const_efficiency_mode and sampling_efficiency > 0.075:
-            raise UserWarning(
-                "Sampling efficiency should be ~0.05 when using constant efficiency mode"
-            )
-        if "evidence_tolerance" in multinest_kwargs:
-            evidence_tolerance = multinest_kwargs["evidence_tolerance"]
-        else:
-            evidence_tolerance = 0.5
-        if "n_live_points" in multinest_kwargs:
-            n_live_points = multinest_kwargs["n_live_points"]
-        else:
-            if not hasattr(self, "n_live_points"):
-                n_live_points = 2000
-
-        # Run the nested sampling with MultiNest
-=======
         # TODO This should be implemented differently
         # Start out with attributes when initializing
 
@@ -4004,7 +3705,12 @@
         self,
         n_live_points: int = 2000,
         resume: bool = False,
+        const_efficiency_mode: Optional[bool] = True,
+        sampling_efficiency: Optional[float] = 0.05,
+        evidence_tolerance: Optional[float] = 0.5,
+        out_basename: Optional[str] = None,
         plotting: bool = False,
+        # multinest_kwargs: Optional[Dict[str, any]] = None,
         **kwargs,
     ) -> None:
         """
@@ -4049,9 +3755,66 @@
             None
         """
 
+        # Set attributes
+
         self.plotting = plotting
 
-        if not hasattr(self, "bounds"):
+        # Set MultiNest optional arguments
+
+        # if multinest_kwargs is None:
+        #     multinest_kwargs = {}
+        #
+        # evidence_tolerance = multinest_kwargs.get"evidence_tolerance", 0.5)
+        # const_efficiency_mode = multinest_kwargs.get("const_efficiency_mode", True)
+        #
+        # if const_efficiency_mode:
+        #     sampling_efficiency = multinest_kwargs.get("sampling_efficiency", 0.05)
+        # else:
+        #     sampling_efficiency = multinest_kwargs.get("sampling_efficiency", 0.8)
+
+        # if hasattr(self, "resume"):
+        #     raise DeprecationWarning(
+        #         "Setting the 'resume' keyword in `run_multinest` "
+        #         "is deprecated in favor of including 'resume' in "
+        #         "'multinest_kwargs' and will be removed in a "
+        #         "future release."
+        #     )
+        #
+        # if hasattr(self, "n_live_points"):
+        #     raise DeprecationWarning(
+        #         "Setting the 'n_live_points' keyword in `run_multinest` "
+        #         "is deprecated in favor of including 'n_live_points' in "
+        #         "'multinest_kwargs' and will be removed in a "
+        #         "future release."
+        #     )
+
+        if out_basename is None:
+            out_basename = os.path.join(self.output_folder, "retrieval_")
+
+        if const_efficiency_mode and sampling_efficiency > 0.075:
+            warnings.warn(
+                "It is recommended to use a sampling efficiency of "
+                "~0.05 when using the constant efficiency mode."
+            )
+
+        # if "n_live_points" in multinest_kwargs:
+        #     n_live_points = multinest_kwargs["n_live_points"]
+        # else:
+        #     if not hasattr(self, "n_live_points"):
+        #         n_live_points = 2000
+
+        # if "out_basename" in multinest_kwargs:
+        #     out_basename = multinest_kwargs["out_basename"]
+        # else:
+        #     out_basename = os.path.join(self.output_folder, "retrieval_")
+
+        # if "resume" in multinest_kwargs:
+        #     resume = multinest_kwargs["resume"]
+        # else:
+        #     if not hasattr(self, "resume"):
+        #         resume = False
+
+        if self.bounds is None:
             # For backward compatibility
             # setup_retrieval was not called so the retrieval
             # parameters were passed to run_retrieval instead
@@ -4143,7 +3906,6 @@
                 self.rt_object,
                 self.lowres_radtrans,
             )
->>>>>>> e578b3b4
 
         print("Sampling the posterior distribution with MultiNest...")
 
@@ -4157,11 +3919,7 @@
             const_efficiency_mode=const_efficiency_mode,
             sampling_efficiency=sampling_efficiency,
             n_live_points=n_live_points,
-<<<<<<< HEAD
             evidence_tolerance=evidence_tolerance,
-        )
-=======
-            evidence_tolerance=0.5,
         )
 
     @typechecked
@@ -4204,5 +3962,4 @@
 
         # TODO
         # self.lnprior_dynesty(cube, bounds, cube_index)
-        # self.lnlike_dynesty(bounds, cube_index, rt_object, lowres_radtrans)
->>>>>>> e578b3b4
+        # self.lnlike_dynesty(bounds, cube_index, rt_object, lowres_radtrans)