--- conflicted
+++ resolved
@@ -442,34 +442,6 @@
     if residuals is not None and filters is not None:
         ax1.set_xlabel("")
         ax2.set_xlabel("")
-<<<<<<< HEAD
-        ax3.set_xlabel(x_label, )
-
-    elif residuals is not None:
-        ax1.set_xlabel("")
-        ax3.set_xlabel(x_label, )
-
-    elif filters is not None:
-        ax1.set_xlabel(x_label, )
-        ax2.set_xlabel("")
-
-    else:
-        ax1.set_xlabel(x_label, )
-
-    if filters is not None:
-        ax2.set_ylabel(r"$T_\lambda$", )
-
-    if residuals is not None:
-        if quantity == "flux density":
-            ax3.set_ylabel(r"$\Delta$$F_\lambda$ ($\sigma$)", )
-
-        elif quantity == "flux":
-            ax3.set_ylabel(r"$\Delta$$F_\lambda$ ($\sigma$)", )
-
-    if quantity == "magnitude":
-        scaling = 1.0
-        ax1.set_ylabel("Contrast (mag)", )
-=======
         ax3.set_xlabel(x_label, fontsize=font_size["xlabel"])
 
     elif residuals is not None:
@@ -496,7 +468,6 @@
     if quantity == "magnitude":
         scaling = 1.0
         ax1.set_ylabel("Contrast (mag)", fontsize=font_size["ylabel"])
->>>>>>> 6fbdccb9
 
         if ylim is not None:
             ax1.set_ylim(ylim[0], ylim[1])
@@ -535,11 +506,7 @@
                         + r"}$ W m$^{-2}$)"
                     )
 
-<<<<<<< HEAD
-            ax1.set_ylabel(ylabel, )
-=======
             ax1.set_ylabel(ylabel, fontsize=font_size["ylabel"])
->>>>>>> 6fbdccb9
             ax1.set_ylim(ylim[0] / scaling, ylim[1] / scaling)
 
             if ylim[0] < 0.0:
@@ -551,18 +518,11 @@
             if quantity == "flux density":
                 ax1.set_ylabel(
                     rf"$F_\lambda$ ({y_unit})",
-<<<<<<< HEAD
-                )
-
-            elif quantity == "flux":
-                ax1.set_ylabel(r"$\lambda$$F_\lambda$ (W m$^{-2}$)", )
-=======
                     fontsize=font_size["ylabel"],
                 )
 
             elif quantity == "flux":
                 ax1.set_ylabel(r"$\lambda$$F_\lambda$ (W m$^{-2}$)", fontsize=font_size["ylabel"])
->>>>>>> 6fbdccb9
 
             scaling = 1.0
 
@@ -1403,15 +1363,9 @@
 
     if title is not None:
         if filters:
-<<<<<<< HEAD
-            ax2.set_title(title, y=1.02, )
-        else:
-            ax1.set_title(title, y=1.02, )
-=======
             ax2.set_title(title, y=1.02, fontsize=font_size["title"])
         else:
             ax1.set_title(title, y=1.02, fontsize=font_size["title"])
->>>>>>> 6fbdccb9
 
     handles, labels = ax1.get_legend_handles_labels()
 
@@ -1436,11 +1390,7 @@
                         model_handles,
                         model_labels,
                         loc=legend[0],
-<<<<<<< HEAD
-                        # fontsize=10.0,
-=======
                         fontsize=font_size["legend"],
->>>>>>> 6fbdccb9
                         frameon=False,
                     )
                 else:
@@ -1458,10 +1408,7 @@
                         data_handles,
                         data_labels,
                         loc=legend[1],
-<<<<<<< HEAD
-=======
                         fontsize=font_size["legend"],
->>>>>>> 6fbdccb9
                         frameon=False,
                     )
                 else:
@@ -1474,11 +1421,7 @@
                 ax1.add_artist(leg_1)
 
         elif isinstance(legend, (str, tuple)):
-<<<<<<< HEAD
-            ax1.legend(loc=legend, frameon=False)
-=======
             ax1.legend(loc=legend, fontsize=font_size["legend"], frameon=False)
->>>>>>> 6fbdccb9
 
         else:
             if "fontsize" not in legend:
